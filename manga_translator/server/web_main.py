--- conflicted
+++ resolved
@@ -590,11 +590,8 @@
     return crypto_utils.rand_bytes(16).hex()
 
 def start_translator_client_proc(host: str, port: int, nonce: str, params: dict):
-<<<<<<< HEAD
     global MAX_ONGOING_TASKS
-=======
     os.environ['MT_WEB_NONCE'] = nonce
->>>>>>> 3212fe5e
     cmds = [
         sys.executable,
         '-m', 'manga_translator',
