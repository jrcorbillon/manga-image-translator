import argparse
import os

from .detection import DETECTORS
from .ocr import OCRS
from .inpainting import INPAINTERS
from .translators import VALID_LANGUAGES, TRANSLATORS, TranslatorChain
from .upscaling import UPSCALERS

# Additional argparse types
def path(string):
    if not string:
        return ''
    s = os.path.expanduser(string)
    if not os.path.exists(s):
        raise argparse.ArgumentTypeError(f'No such file or directory: "{string}"')
    return s

def file_path(string):
    if not string:
        return ''
    s = os.path.expanduser(string)
    if not os.path.isfile(s):
        raise argparse.ArgumentTypeError(f'No such file: "{string}"')
    return s

def dir_path(string):
    if not string:
        return ''
    s = os.path.expanduser(string)
    if not os.path.isdir(s):
        raise argparse.ArgumentTypeError(f'No such directory: "{string}"')
    return s

# def choice_chain(choices):
#     """Argument type for string chains from choices seperated by ':'. Example: 'choice1:choice2:choice3'"""
#     def _func(string):
#         if choices is not None:
#             for s in string.split(':') or ['']:
#                 if s not in choices:
#                     raise argparse.ArgumentTypeError(f'Invalid choice: %s (choose from %s)' % (s, ', '.join(map(repr, choices))))
#         return string
#     return _func

def translator_chain(string):
    try:
        return TranslatorChain(string)
    except ValueError as e:
        raise argparse.ArgumentTypeError(e)
    except Exception:
        raise argparse.ArgumentTypeError(f'Invalid translator_chain value: "{string}". Example usage: --translator "google:sugoi" -l "JPN:ENG"')


class HelpFormatter(argparse.HelpFormatter):
    INDENT_INCREMENT = 2
    MAX_HELP_POSITION = 24
    WIDTH = None

    def __init__(self, prog: str, indent_increment: int = 2, max_help_position: int = 24, width: int = None):
        super().__init__(prog, self.INDENT_INCREMENT, self.MAX_HELP_POSITION, self.WIDTH)

    def _format_action_invocation(self, action: argparse.Action) -> str:
        if action.option_strings:

            # if the Optional doesn't take a value, format is:
            #    -s, --long
            if action.nargs == 0:
                return ', '.join(action.option_strings)

            # if the Optional takes a value, format is:
            #    -s, --long ARGS
            else:
                default = self._get_default_metavar_for_optional(action)
                args_string = self._format_args(action, default)
                return ', '.join(action.option_strings) + ' ' + args_string
        else:
            return super()._format_action_invocation(action)


parser = argparse.ArgumentParser(prog='manga_translator', description='Seamlessly translate mangas into a chosen language', formatter_class=HelpFormatter)
parser.add_argument('-m', '--mode', default='demo', type=str, choices=['demo', 'batch', 'web', 'web_client', 'ws', 'api'], help='Run demo in single image demo mode (demo), batch translation mode (batch), web service mode (web)')
parser.add_argument('-i', '--input', default='', type=path, help='Path to an image file if using demo mode, or path to an image folder if using batch mode')
parser.add_argument('-o', '--dest', default='', type=str, help='Path to the destination folder for translated images in batch mode')
parser.add_argument('-l', '--target-lang', default='CHS', type=str, choices=VALID_LANGUAGES, help='Destination language')
parser.add_argument('-v', '--verbose', action='store_true', help='Print debug info and save intermediate images in result folder')
parser.add_argument('--detector', default='default', type=str, choices=DETECTORS, help='Text detector used for creating a text mask from an image')
parser.add_argument('--ocr', default='48px_ctc', type=str, choices=OCRS, help='Optical character recognition (OCR) model to use')
parser.add_argument('--inpainter', default='lama_mpe', type=str, choices=INPAINTERS, help='Inpainting model to use')
parser.add_argument('--upscaler', default='esrgan', type=str, choices=UPSCALERS, help='Upscaler to use. --upscale-ratio has to be set for it to take effect')
parser.add_argument('--upscale-ratio', default=None, type=int, choices=[1, 2, 4, 8, 16, 32], help='Image upscale ratio applied before detection. Can improve text detection.')

g = parser.add_mutually_exclusive_group()
g.add_argument('--translator', default='google', type=str, choices=TRANSLATORS, help='Language translator to use')
g.add_argument('--translator-chain', default=None, type=translator_chain, help='Output of one translator goes in another. Example: --translator-chain "google:JPN;sugoi:ENG".')
g.add_argument('--selective-translation', default=None, type=translator_chain, help='Select a translator based on detected language in image. Note the first translation service acts as default if the language isnt defined. Example: --translator-chain "google:JPN;sugoi:ENG".')

g = parser.add_mutually_exclusive_group()
g.add_argument('--use-cuda', action='store_true', help='Turn on/off cuda')
g.add_argument('--use-cuda-limited', action='store_true', help='Turn on/off cuda (excluding offline translator)')

parser.add_argument('--model-dir', default=None, type=str, help='Model directory (by default ./models in project root)')
parser.add_argument('--retries', default=0, type=int, help='Retry attempts on encountered error. -1 means infinite times.')
parser.add_argument('--revert-upscaling', action='store_true', help='Downscales the previously upscaled image after translation back to original size (Use with --upscale-ratio).')
parser.add_argument('--detection-size', default=1536, type=int, help='Size of image used for detection')
parser.add_argument('--det-rotate', action='store_true', help='Rotate the image for detection. Might improve detection.')
parser.add_argument('--det-auto-rotate', action='store_true', help='Rotate the image for detection to prefer vertical textlines. Might improve detection.')
parser.add_argument('--det-invert', action='store_true', help='Invert the image colors for detection. Might improve detection.')
parser.add_argument('--det-gamma-correct', action='store_true', help='Applies gamma correction for detection. Might improve detection.')
parser.add_argument('--inpainting-size', default=2048, type=int, help='Size of image used for inpainting (too large will result in OOM)')
parser.add_argument('--unclip-ratio', default=2.3, type=float, help='How much to extend text skeleton to form bounding box')
parser.add_argument('--box-threshold', default=0.7, type=float, help='Threshold for bbox generation')
parser.add_argument('--text-threshold', default=0.5, type=float, help='Threshold for text detection')
parser.add_argument('--font-size', default=None, type=int, help='Use fixed font size for rendering')
parser.add_argument('--font-size-offset', default=0, type=int, help='Offset font size by a given amount, positive number increase font size and vice versa')
parser.add_argument('--font-size-minimum', default=-1, type=int, help='Minimum output font size. Default is image_sides_sum/150')

g = parser.add_mutually_exclusive_group()
g.add_argument('--force-horizontal', action='store_true', help='Force text to be rendered horizontally')
g.add_argument('--force-vertical', action='store_true', help='Force text to be rendered vertically')

g = parser.add_mutually_exclusive_group()
g.add_argument('--align-left', action='store_true', help='Align rendered text left')
g.add_argument('--align-center', action='store_true', help='Align rendered text centered')
g.add_argument('--align-right', action='store_true', help='Align rendered text right')

g = parser.add_mutually_exclusive_group()
g.add_argument('--uppercase', action='store_true', help='Change text to uppercase')
g.add_argument('--lowercase', action='store_true', help='Change text to lowercase')

parser.add_argument('--manga2eng', action='store_true', help='Render english text translated from manga with some additional typesetting. Ignores some other argument options')
parser.add_argument('--chatgpt-prompt-file', type=file_path, help='Prepends contents of the specified file to the chatgpt prompt. Denote the target language with "{lang}"')
parser.add_argument('--chatgpt-temperature', default=0.5, type=float, help='The chatgpt temperature. More means it is more creative.')
parser.add_argument('--mtpe', action='store_true', help='Turn on/off machine translation post editing (MTPE) on the command line (works only on linux right now)')

g = parser.add_mutually_exclusive_group()
g.add_argument('--save-text', action='store_true', help='Save extracted text and translations into a text file.')
g.add_argument('--save-text-file', default='', type=str, help='Like --save-text but with a specified file path.')

parser.add_argument('--prep-manual', action='store_true', help='Prepare for manual typesetting by outputting blank, inpainted images, plus copies of the original for reference')
parser.add_argument('--font-path', default='', type=file_path, help='Path to font file')
parser.add_argument('--host', default='127.0.0.1', type=str, help='Used by web module to decide which host to attach to')
parser.add_argument('--port', default=5003, type=int, help='Used by web module to decide which port to attach to')
<<<<<<< HEAD
parser.add_argument('--nonce', default='', type=str, help='Used by web module as secret for securing internal web server communication')
parser.add_argument('--max-ongoing-tasks', default=1, type=int, help='Used by web module to decide how many tasks can be processed at the same time')
=======
parser.add_argument('--nonce', default=os.getenv('MT_WEB_NONCE', ''), type=str, help='Used by web module as secret for securing internal web server communication')
>>>>>>> 3212fe5e
# parser.add_argument('--log-web', action='store_true', help='Used by web module to decide if web logs should be surfaced')
parser.add_argument('--ws-url', default='ws://localhost:5000', type=str, help='Server URL for WebSocket mode')

# Generares dict with a default value for each argument
DEFAULT_ARGS = vars(parser.parse_args([]))<|MERGE_RESOLUTION|>--- conflicted
+++ resolved
@@ -140,12 +140,8 @@
 parser.add_argument('--font-path', default='', type=file_path, help='Path to font file')
 parser.add_argument('--host', default='127.0.0.1', type=str, help='Used by web module to decide which host to attach to')
 parser.add_argument('--port', default=5003, type=int, help='Used by web module to decide which port to attach to')
-<<<<<<< HEAD
-parser.add_argument('--nonce', default='', type=str, help='Used by web module as secret for securing internal web server communication')
+parser.add_argument('--nonce', default=os.getenv('MT_WEB_NONCE', ''), type=str, help='Used by web module as secret for securing internal web server communication')
 parser.add_argument('--max-ongoing-tasks', default=1, type=int, help='Used by web module to decide how many tasks can be processed at the same time')
-=======
-parser.add_argument('--nonce', default=os.getenv('MT_WEB_NONCE', ''), type=str, help='Used by web module as secret for securing internal web server communication')
->>>>>>> 3212fe5e
 # parser.add_argument('--log-web', action='store_true', help='Used by web module to decide if web logs should be surfaced')
 parser.add_argument('--ws-url', default='ws://localhost:5000', type=str, help='Server URL for WebSocket mode')
 
