--- conflicted
+++ resolved
@@ -87,11 +87,7 @@
 
 
 parser = argparse.ArgumentParser(prog='manga_translator', description='Seamlessly translate mangas into a chosen language', formatter_class=HelpFormatter)
-<<<<<<< HEAD
-parser.add_argument('-m', '--mode', default='demo', type=str, choices=['demo', 'batch', 'web', 'web_client', 'ws', 'api', 'gradio', 'gradio_plus'], help='Run demo in single image demo mode (demo), batch translation mode (batch), web service mode (web), web mode advanced (gradio)')
-=======
-parser.add_argument('-m', '--mode', default='batch', type=str, choices=['demo', 'batch', 'web', 'web_client', 'ws', 'api'], help='Run demo in single image demo mode (demo), batch translation mode (batch), web service mode (web)')
->>>>>>> 6d5a69dc
+parser.add_argument('-m', '--mode', default='batch', type=str, choices=['demo', 'batch', 'web', 'web_client', 'ws', 'api', 'gradio', 'gradio_plus'], help='Run demo in single image demo mode (demo), batch translation mode (batch), web service mode (web), web mode advanced (gradio)')
 parser.add_argument('-i', '--input', default=None, type=path, nargs='+', help='Path to an image file if using demo mode, or path to an image folder if using batch mode')
 parser.add_argument('-o', '--dest', default='', type=str, help='Path to the destination folder for translated images in batch mode')
 parser.add_argument('-l', '--target-lang', default='CHS', type=str, choices=VALID_LANGUAGES, help='Destination language')
