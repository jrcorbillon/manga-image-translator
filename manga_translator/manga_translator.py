import asyncio
import base64
import io

import cv2
from aiohttp.web_middlewares import middleware
from omegaconf import OmegaConf
import py3langid as langid
import requests
import os
import re
import torch
import time
import logging
import numpy as np
import gradio as gr
import zipfile
import hashlib
import concurrent.futures
from PIL import Image
from typing import List, Tuple, Union
from aiohttp import web
from marshmallow import Schema, fields, ValidationError
from zipfile import BadZipFile

from manga_translator.utils.threading import Throttler

from .args import DEFAULT_ARGS, translator_chain
from .utils import (
    BASE_PATH,
    LANGAUGE_ORIENTATION_PRESETS,
    ModelWrapper,
    Context,
    PriorityLock,
    load_image,
    dump_image,
    replace_prefix,
    visualize_textblocks,
    add_file_logger,
    remove_file_logger,
    is_valuable_text,
    rgb2hex,
    hex2rgb,
    get_color_name,
    natural_sort,
    sort_regions,
)

from .detection import DETECTORS, dispatch as dispatch_detection, prepare as prepare_detection
<<<<<<< HEAD
from .upscaling import UPSCALERS, dispatch as dispatch_upscaling, prepare as prepare_upscaling
=======
from .upscaling import dispatch as dispatch_upscaling, prepare as prepare_upscaling, UPSCALERS
>>>>>>> 5cec578c
from .ocr import OCRS, dispatch as dispatch_ocr, prepare as prepare_ocr
from .textline_merge import dispatch as dispatch_textline_merge
from .mask_refinement import dispatch as dispatch_mask_refinement
from .inpainting import INPAINTERS, dispatch as dispatch_inpainting, prepare as prepare_inpainting
from .translators import (
    TRANSLATORS,
    VALID_LANGUAGES,
    LanguageUnsupportedException,
    TranslatorChain,
    dispatch as dispatch_translation,
    prepare as prepare_translation,
)
from .colorization import COLORIZERS, dispatch as dispatch_colorization, prepare as prepare_colorization
from .rendering import dispatch as dispatch_rendering, dispatch_eng_render
from .save import save_result

# Will be overwritten by __main__.py if module is being run directly (with python -m)
logger = logging.getLogger('manga_translator')


def set_main_logger(l):
    global logger
    logger = l


class TranslationInterrupt(Exception):
    """
    Can be raised from within a progress hook to prematurely terminate
    the translation.
    """
    pass


class MangaTranslator():

    def __init__(self, params: dict = None):
        self._progress_hooks = []
        self._add_logger_hook()

        params = params or {}
        self.parse_init_params(params)
        self.result_sub_folder = ''

        # The flag below controls whether to allow TF32 on matmul. This flag defaults to False
        # in PyTorch 1.12 and later.
        torch.backends.cuda.matmul.allow_tf32 = True

        # The flag below controls whether to allow TF32 on cuDNN. This flag defaults to True.
        torch.backends.cudnn.allow_tf32 = True

    def parse_init_params(self, params: dict):
        self.verbose = params.get('verbose', False)
        self.ignore_errors = params.get('ignore_errors', False)

        self.device = 'cuda' if params.get('use_cuda', False) else 'cpu'
        self._cuda_limited_memory = params.get('use_cuda_limited', False)
        if self._cuda_limited_memory and not self.using_cuda:
            self.device = 'cuda'
        if self.using_cuda and not torch.cuda.is_available():
            raise Exception(
                'CUDA compatible device could not be found in torch whilst --use-cuda args was set.\n' \
                'Is the correct pytorch version installed? (See https://pytorch.org/)')
        if params.get('model_dir'):
            ModelWrapper._MODEL_DIR = params.get('model_dir')

        os.environ['INPAINTING_PRECISION'] = params.get('inpainting_precision', 'fp32')

    @property
    def using_cuda(self):
        return self.device.startswith('cuda')

    async def translate_path(self, path: str, dest: str = None, params: dict = None):
        """
        Translates an image or folder (recursively) specified through the path.
        """
        if not os.path.exists(path):
            raise FileNotFoundError(path)
        path = os.path.abspath(os.path.expanduser(path))
        dest = os.path.abspath(os.path.expanduser(dest)) if dest else ''
        params = params or {}

        # Handle format
        file_ext = params.get('format')
        if params.get('save_quality', 100) < 100:
            if not params.get('format'):
                file_ext = 'jpg'
            elif params.get('format') != 'jpg':
                raise ValueError('--save-quality of lower than 100 is only supported for .jpg files')

        if os.path.isfile(path):
            # Determine destination file path
            if not dest:
                # Use the same folder as the source
                p, ext = os.path.splitext(path)
                _dest = f'{p}-translated.{file_ext or ext[1:]}'
            elif not os.path.basename(dest):
                p, ext = os.path.splitext(os.path.basename(path))
                # If the folders differ use the original filename from the source
                if os.path.dirname(path) != dest:
                    _dest = os.path.join(dest, f'{p}.{file_ext or ext[1:]}')
                else:
                    _dest = os.path.join(dest, f'{p}-translated.{file_ext or ext[1:]}')
            else:
                p, ext = os.path.splitext(dest)
                _dest = f'{p}.{file_ext or ext[1:]}'
            await self.translate_file(path, _dest, params)

        elif os.path.isdir(path):
            # Determine destination folder path
            if path[-1] == '\\' or path[-1] == '/':
                path = path[:-1]
            _dest = dest or path + '-translated'
            if os.path.exists(_dest) and not os.path.isdir(_dest):
                raise FileExistsError(_dest)

            translated_count = 0
            for root, subdirs, files in os.walk(path):
                files = natural_sort(files)
                dest_root = replace_prefix(root, path, _dest)
                os.makedirs(dest_root, exist_ok=True)
                for f in files:
                    if f.lower() == '.thumb':
                        continue

                    file_path = os.path.join(root, f)
                    output_dest = replace_prefix(file_path, path, _dest)
                    p, ext = os.path.splitext(output_dest)
                    output_dest = f'{p}.{file_ext or ext[1:]}'

                    if await self.translate_file(file_path, output_dest, params):
                        translated_count += 1
            if translated_count == 0:
                logger.info('No further untranslated files found. Use --overwrite to write over existing translations.')
            else:
                logger.info(f'Done. Translated {translated_count} image{"" if translated_count == 1 else "s"}')

    async def translate_file(self, path: str, dest: str, params: dict):
        if not params.get('overwrite') and os.path.exists(dest):
            logger.info(
                f'Skipping as already translated: "{dest}". Use --overwrite to overwrite existing translations.')
            await self._report_progress('saved', True)
            return True

        logger.info(f'Translating: "{path}"')

        # Turn dict to context to make values also accessible through params.<property>
        params = params or {}
        ctx = Context(**params)
        self._preprocess_params(ctx)

        attempts = 0
        while ctx.attempts == -1 or attempts < ctx.attempts + 1:
            if attempts > 0:
                logger.info(f'Retrying translation! Attempt {attempts}'
                            + (f' of {ctx.attempts}' if ctx.attempts != -1 else ''))
            try:
                return await self._translate_file(path, dest, ctx)

            except TranslationInterrupt:
                break
            except Exception as e:
                if isinstance(e, LanguageUnsupportedException):
                    await self._report_progress('error-lang', True)
                else:
                    await self._report_progress('error', True)
                if not self.ignore_errors and not (ctx.attempts == -1 or attempts < ctx.attempts):
                    raise
                else:
                    logger.error(f'{e.__class__.__name__}: {e}',
                                 exc_info=e if self.verbose else None)
            attempts += 1
        return False

    async def _translate_file(self, path: str, dest: str, ctx: Context):
        if path.endswith('.txt'):
            with open(path, 'r') as f:
                queries = f.read().split('\n')
            translated_sentences = \
                await dispatch_translation(ctx.translator, queries, ctx.use_mtpe, ctx,
                                           'cpu' if self._cuda_limited_memory else self.device)
            p, ext = os.path.splitext(dest)
            if ext != '.txt':
                dest = p + '.txt'
            logger.info(f'Saving "{dest}"')
            with open(dest, 'w') as f:
                f.write('\n'.join(translated_sentences))
            return True

        # TODO: Add .gif handler

        else:  # Treat as image
            try:
                img = Image.open(path)
                img.verify()
                img = Image.open(path)
            except Exception:
                logger.warn(f'Failed to open image: {path}')
                return False

            ctx = await self.translate(img, ctx)
            result = ctx.result

            # Save result
            if ctx.skip_no_text and not ctx.text_regions:
                logger.debug('Not saving due to --skip-no-text')
                return True
            if result:
                logger.info(f'Saving "{dest}"')
                save_result(result, dest, ctx)
                await self._report_progress('saved', True)

                if ctx.save_text or ctx.save_text_file or ctx.prep_manual:
                    if ctx.prep_manual:
                        # Save original image next to translated
                        p, ext = os.path.splitext(dest)
                        img_filename = p + '-orig' + ext
                        img_path = os.path.join(os.path.dirname(dest), img_filename)
                        img.save(img_path, quality=ctx.save_quality)
                    if ctx.text_regions:
                        self._save_text_to_file(dest, ctx)
                return True
        return False

    async def translate(self, image: Image.Image, params: Union[dict, Context] = None) -> Context:
        """
        Translates a PIL image from a manga. Returns dict with result and intermediates of translation.
        Default params are taken from args.py.

        ```py
        translation_dict = await translator.translate(image)
        result = translation_dict.result
        ```
        """
        # TODO: Take list of images to speed up batch processing

        if not isinstance(params, Context):
            params = params or {}
            ctx = Context(**params)
            self._preprocess_params(ctx)
        else:
            ctx = params

        ctx.input = image
        ctx.result = None

        # preload and download models (not strictly necessary, remove to lazy load)
        logger.info('Loading models')
        if ctx.upscale_ratio:
            await prepare_upscaling(ctx.upscaler)
        await prepare_detection(ctx.detector)
        await prepare_ocr(ctx.ocr, self.device)
        await prepare_inpainting(ctx.inpainter, self.device)
        await prepare_translation(ctx.translator)
        if ctx.colorizer:
            await prepare_colorization(ctx.colorizer)

        # translate
        return await self._translate(ctx)

    def _preprocess_params(self, ctx: Context):
        # params auto completion
        # TODO: Move args into ctx.args and only calculate once, or just copy into ctx
        for arg in DEFAULT_ARGS:
            ctx.setdefault(arg, DEFAULT_ARGS[arg])

        if 'direction' not in ctx:
            if ctx.force_horizontal:
                ctx.direction = 'h'
            elif ctx.force_vertical:
                ctx.direction = 'v'
            else:
                ctx.direction = 'auto'
        if 'alignment' not in ctx:
            if ctx.align_left:
                ctx.alignment = 'left'
            elif ctx.align_center:
                ctx.alignment = 'center'
            elif ctx.align_right:
                ctx.alignment = 'right'
            else:
                ctx.alignment = 'auto'
        if ctx.prep_manual:
            ctx.renderer = 'none'
        ctx.setdefault('renderer', 'manga2eng' if ctx.manga2eng else 'default')

        if ctx.selective_translation is not None:
            ctx.selective_translation.target_lang = ctx.target_lang
            ctx.translator = ctx.selective_translation
        elif ctx.translator_chain is not None:
            ctx.target_lang = ctx.translator_chain.langs[-1]
            ctx.translator = ctx.translator_chain
        else:
            ctx.translator = TranslatorChain(f'{ctx.translator}:{ctx.target_lang}')
        if ctx.gpt_config:
            ctx.gpt_config = OmegaConf.load(ctx.gpt_config)

        if ctx.filter_text:
            ctx.filter_text = re.compile(ctx.filter_text)

        if ctx.font_color:
            colors = ctx.font_color.split(':')
            try:
                ctx.font_color_fg = hex2rgb(colors[0])
                ctx.font_color_bg = hex2rgb(colors[1]) if len(colors) > 1 else None
            except:
                raise Exception(f'Invalid --font-color value: {ctx.font_color}. Use a hex value such as FF0000')

    async def _translate(self, ctx: Context) -> Context:

        # -- Colorization
        if ctx.colorizer:
            await self._report_progress('colorizing')
            ctx.img_colorized = await self._run_colorizer(ctx)
        else:
            ctx.img_colorized = ctx.input

        # -- Upscaling
        # The default text detector doesn't work very well on smaller images, might want to
        # consider adding automatic upscaling on certain kinds of small images.
        if ctx.upscale_ratio:
            await self._report_progress('upscaling')
            ctx.upscaled = await self._run_upscaling(ctx)
        else:
            ctx.upscaled = ctx.img_colorized

        ctx.img_rgb, ctx.img_alpha = load_image(ctx.upscaled)

        # -- Detection
        await self._report_progress('detection')
        ctx.textlines, ctx.mask_raw, ctx.mask = await self._run_detection(ctx)
        if self.verbose:
            cv2.imwrite(self._result_path('mask_raw.png'), ctx.mask_raw)

        if not ctx.textlines:
            await self._report_progress('skip-no-regions', True)
            # If no text was found result is intermediate image product
            ctx.result = ctx.upscaled
            return ctx
        if self.verbose:
            img_bbox_raw = np.copy(ctx.img_rgb)
            for txtln in ctx.textlines:
                cv2.polylines(img_bbox_raw, [txtln.pts], True, color=(255, 0, 0), thickness=2)
            cv2.imwrite(self._result_path('bboxes_unfiltered.png'), cv2.cvtColor(img_bbox_raw, cv2.COLOR_RGB2BGR))

        # -- OCR
        await self._report_progress('ocr')
        ctx.textlines = await self._run_ocr(ctx)
        if not ctx.textlines:
            await self._report_progress('skip-no-text', True)
            # If no text was found result is intermediate image product
            ctx.result = ctx.upscaled
            return ctx

        # -- Textline merge
        await self._report_progress('textline_merge')
        ctx.text_regions = await self._run_textline_merge(ctx)

        if self.verbose:
            bboxes = visualize_textblocks(cv2.cvtColor(ctx.img_rgb, cv2.COLOR_BGR2RGB), ctx.text_regions)
            cv2.imwrite(self._result_path('bboxes.png'), bboxes)

        # -- Translation
        await self._report_progress('translating')
        ctx.text_regions = await self._run_text_translation(ctx)
        await self._report_progress('after-translating')


        if not ctx.text_regions:
            await self._report_progress('error-translating', True)
            ctx.result = ctx.upscaled
            return ctx
        elif ctx.text_regions == 'cancel':
            await self._report_progress('cancelled', True)
            ctx.result = ctx.upscaled
            return ctx

        # -- Mask refinement
        # (Delayed to take advantage of the region filtering done after ocr and translation)
        if ctx.mask is None:
            await self._report_progress('mask-generation')
            ctx.mask = await self._run_mask_refinement(ctx)

        if self.verbose:
            inpaint_input_img = await dispatch_inpainting('none', ctx.img_rgb, ctx.mask, ctx.inpainting_size,
                                                          self.using_cuda, self.verbose)
            cv2.imwrite(self._result_path('inpaint_input.png'), cv2.cvtColor(inpaint_input_img, cv2.COLOR_RGB2BGR))
            cv2.imwrite(self._result_path('mask_final.png'), ctx.mask)

        # -- Inpainting
        await self._report_progress('inpainting')
        ctx.img_inpainted = await self._run_inpainting(ctx)

        ctx.gimp_mask = np.dstack((cv2.cvtColor(ctx.img_inpainted, cv2.COLOR_RGB2BGR), ctx.mask))

        if self.verbose:
            cv2.imwrite(self._result_path('inpainted.png'), cv2.cvtColor(ctx.img_inpainted, cv2.COLOR_RGB2BGR))

        # -- Rendering
        await self._report_progress('rendering')
        ctx.img_rendered = await self._run_text_rendering(ctx)

        await self._report_progress('finished', True)
        ctx.result = dump_image(ctx.input, ctx.img_rendered, ctx.img_alpha)

        if ctx.revert_upscaling:
            await self._report_progress('downscaling')
            ctx.result = ctx.result.resize(ctx.input.size)

        return ctx

    async def _run_colorizer(self, ctx: Context):
        return await dispatch_colorization(ctx.colorizer, device=self.device, image=ctx.input, **ctx)

    async def _run_upscaling(self, ctx: Context):
        return (await dispatch_upscaling(ctx.upscaler, [ctx.img_colorized], ctx.upscale_ratio, self.device))[0]

    async def _run_detection(self, ctx: Context):
        return await dispatch_detection(ctx.detector, ctx.img_rgb, ctx.detection_size, ctx.text_threshold,
                                        ctx.box_threshold,
                                        ctx.unclip_ratio, ctx.det_invert, ctx.det_gamma_correct, ctx.det_rotate,
                                        ctx.det_auto_rotate,
                                        self.device, self.verbose)

    async def _run_ocr(self, ctx: Context):
        textlines = await dispatch_ocr(ctx.ocr, ctx.img_rgb, ctx.textlines, ctx, self.device, self.verbose)

        # Filter out regions by original text
        new_textlines = []
        for textline in textlines:
            text = textline.text
            if (ctx.filter_text and re.search(ctx.filter_text, text)) \
                    or not is_valuable_text(text):
                if text.strip():
                    logger.info(f'Filtered out: {text}')
            else:
                if ctx.font_color_fg:
                    textline.fg_r, textline.fg_g, textline.fg_b = ctx.font_color_fg
                if ctx.font_color_bg:
                    textline.bg_r, textline.bg_g, textline.bg_b = ctx.font_color_bg
                new_textlines.append(textline)
        return new_textlines

    async def _run_textline_merge(self, ctx: Context):
        text_regions = await dispatch_textline_merge(ctx.textlines, ctx.img_rgb.shape[1], ctx.img_rgb.shape[0],
                                                     verbose=self.verbose)
        text_regions = [region for region in text_regions if len(''.join(region.text)) >= ctx.min_text_length]

        for region in text_regions:
            if ctx.font_color_fg or ctx.font_color_bg:
                if ctx.font_color_bg:
                    region.adjust_bg_color = False

        # Sort ctd (comic text detector) regions left to right. Otherwise right to left.
        # Sorting will improve text translation quality.
        text_regions = sort_regions(text_regions, right_to_left=True if ctx.detector != 'ctd' else False)
        return text_regions

    async def _run_text_translation(self, ctx: Context):
        translated_sentences = await dispatch_translation(ctx.translator,
                                                          [region.get_text() for region in ctx.text_regions],
                                                          ctx.use_mtpe,
                                                          ctx, 'cpu' if self._cuda_limited_memory else self.device)

        for region, translation in zip(ctx.text_regions, translated_sentences):
            if ctx.uppercase:
                translation = translation.upper()
            elif ctx.lowercase:
                translation = translation.upper()
            region.translation = translation
            region.target_lang = ctx.target_lang
            region._alignment = ctx.alignment
            region._direction = ctx.direction

        # Filter out regions by their translations
        new_text_regions = []
        for region in ctx.text_regions:
            # TODO: Maybe print reasons for filtering
            if not ctx.translator == 'none' and (region.translation.isnumeric() \
                                                 or ctx.filter_text and re.search(ctx.filter_text, region.translation)
                                                 or not ctx.translator == 'original' and region.get_text().lower().strip() == region.translation.lower().strip()):
                if region.translation.strip():
                    logger.info(f'Filtered out: {region.translation}')
            else:
                new_text_regions.append(region)
        return new_text_regions

    async def _run_mask_refinement(self, ctx: Context):
        return await dispatch_mask_refinement(ctx.text_regions, ctx.img_rgb, ctx.mask_raw, 'fit_text',
                                              ctx.mask_dilation_offset, ctx.ignore_bubble, self.verbose)

    async def _run_inpainting(self, ctx: Context):
        return await dispatch_inpainting(ctx.inpainter, ctx.img_rgb, ctx.mask, ctx.inpainting_size, self.using_cuda,
                                         self.verbose)

    async def _run_text_rendering(self, ctx: Context):
        if ctx.renderer == 'none':
            output = ctx.img_inpainted
        # manga2eng currently only supports horizontal left to right rendering
        elif ctx.renderer == 'manga2eng' and ctx.text_regions and LANGAUGE_ORIENTATION_PRESETS.get(
                ctx.text_regions[0].target_lang) == 'h':
            output = await dispatch_eng_render(ctx.img_inpainted, ctx.img_rgb, ctx.text_regions, ctx.font_path, ctx.line_spacing)
        else:
            output = await dispatch_rendering(ctx.img_inpainted, ctx.text_regions, ctx.font_path, ctx.font_size,
                                              ctx.font_size_offset,
                                              ctx.font_size_minimum, not ctx.no_hyphenation, ctx.render_mask, ctx.line_spacing)
        return output

    def _result_path(self, path: str) -> str:
        """
        Returns path to result folder where intermediate images are saved when using verbose flag
        or web mode input/result images are cached.
        """
        return os.path.join(BASE_PATH, 'result', self.result_sub_folder, path)

    def add_progress_hook(self, ph):
        self._progress_hooks.append(ph)

    async def _report_progress(self, state: str, finished: bool = False):
        for ph in self._progress_hooks:
            await ph(state, finished)

    def _add_logger_hook(self):
        # TODO: Pass ctx to logger hook
        LOG_MESSAGES = {
            'upscaling': 'Running upscaling',
            'detection': 'Running text detection',
            'ocr': 'Running ocr',
            'mask-generation': 'Running mask refinement',
            'translating': 'Running text translation',
            'rendering': 'Running rendering',
            'colorizing': 'Running colorization',
            'downscaling': 'Running downscaling',
        }
        LOG_MESSAGES_SKIP = {
            'skip-no-regions': 'No text regions! - Skipping',
            'skip-no-text': 'No text regions with text! - Skipping',
            'error-translating': 'Text translator returned empty queries',
            'cancelled': 'Image translation cancelled',
        }
        LOG_MESSAGES_ERROR = {
            # 'error-lang':           'Target language not supported by chosen translator',
        }

        async def ph(state, finished):
            if state in LOG_MESSAGES:
                logger.info(LOG_MESSAGES[state])
            elif state in LOG_MESSAGES_SKIP:
                logger.warn(LOG_MESSAGES_SKIP[state])
            elif state in LOG_MESSAGES_ERROR:
                logger.error(LOG_MESSAGES_ERROR[state])

        self.add_progress_hook(ph)

    def _save_text_to_file(self, image_path: str, ctx: Context):
        cached_colors = []

        def identify_colors(fg_rgb: List[int]):
            idx = 0
            for rgb, _ in cached_colors:
                # If similar color already saved
                if abs(rgb[0] - fg_rgb[0]) + abs(rgb[1] - fg_rgb[1]) + abs(rgb[2] - fg_rgb[2]) < 50:
                    break
                else:
                    idx += 1
            else:
                cached_colors.append((fg_rgb, get_color_name(fg_rgb)))
            return idx + 1, cached_colors[idx][1]

        s = f'\n[{image_path}]\n'
        for i, region in enumerate(ctx.text_regions):
            fore, back = region.get_font_colors()
            color_id, color_name = identify_colors(fore)

            s += f'\n-- {i + 1} --\n'
            s += f'color: #{color_id}: {color_name} (fg, bg: {rgb2hex(*fore)} {rgb2hex(*back)})\n'
            s += f'text:  {region.get_text()}\n'
            s += f'trans: {region.translation}\n'
            for line in region.lines:
                s += f'coords: {list(line.ravel())}\n'
        s += '\n'

        text_output_file = ctx.text_output_file
        if not text_output_file:
            text_output_file = os.path.join(os.path.dirname(image_path), '_translations.txt')

        with open(text_output_file, 'a', encoding='utf-8') as f:
            f.write(s)


class MangaTranslatorWeb(MangaTranslator):
    """
    Translator client that executes tasks on behalf of the webserver in web_main.py.
    """

    def __init__(self, params: dict = None):
        super().__init__(params)
        self.host = params.get('host', '127.0.0.1')
        if self.host == '0.0.0.0':
            self.host = '127.0.0.1'
        self.port = params.get('port', 5003)
        self.nonce = params.get('nonce', '')
        self.ignore_errors = params.get('ignore_errors', True)
        self._task_id = None
        self._params = None

    async def _init_connection(self):
        available_translators = []
        from .translators import MissingAPIKeyException, get_translator
        for key in TRANSLATORS:
            try:
                get_translator(key)
                available_translators.append(key)
            except MissingAPIKeyException:
                pass

        data = {
            'nonce': self.nonce,
            'capabilities': {
                'translators': available_translators,
            },
        }
        requests.post(f'http://{self.host}:{self.port}/connect-internal', json=data)

    async def _send_state(self, state: str, finished: bool):
        # wait for translation to be saved first (bad solution?)
        finished = finished and not state == 'finished'
        while True:
            try:
                data = {
                    'task_id': self._task_id,
                    'nonce': self.nonce,
                    'state': state,
                    'finished': finished,
                }
                requests.post(f'http://{self.host}:{self.port}/task-update-internal', json=data, timeout=20)
                break
            except Exception:
                # if translation is finished server has to know
                if finished:
                    continue
                else:
                    break

    def _get_task(self):
        try:
            rjson = requests.get(f'http://{self.host}:{self.port}/task-internal?nonce={self.nonce}',
                                 timeout=3600).json()
            return rjson.get('task_id'), rjson.get('data')
        except Exception:
            return None, None

    async def listen(self, translation_params: dict = None):
        """
        Listens for translation tasks from web server.
        """
        logger.info('Waiting for translation tasks')

        await self._init_connection()
        self.add_progress_hook(self._send_state)

        while True:
            self._task_id, self._params = self._get_task()
            if self._params and 'exit' in self._params:
                break
            if not (self._task_id and self._params):
                await asyncio.sleep(0.1)
                continue

            self.result_sub_folder = self._task_id
            logger.info(f'Processing task {self._task_id}')
            if translation_params is not None:
                # Combine default params with params chosen by webserver
                for p, default_value in translation_params.items():
                    current_value = self._params.get(p)
                    self._params[p] = current_value if current_value is not None else default_value
            if self.verbose:
                # Write log file
                log_file = self._result_path('log.txt')
                add_file_logger(log_file)

            # final.jpg will be renamed if format param is set
            await self.translate_path(self._result_path('input.jpg'), self._result_path('final.jpg'),
                                      params=self._params)
            print()

            if self.verbose:
                remove_file_logger(log_file)
            self._task_id = None
            self._params = None
            self.result_sub_folder = ''

    async def _run_text_translation(self, ctx: Context):
        # Run machine translation as reference for manual translation (if `--translator=none` is not set)
        text_regions = await super()._run_text_translation(ctx)

        if ctx.get('manual', False):
            logger.info('Waiting for user input from manual translation')
            requests.post(f'http://{self.host}:{self.port}/request-manual-internal', json={
                'task_id': self._task_id,
                'nonce': self.nonce,
                'texts': [r.get_text() for r in text_regions],
                'translations': [r.translation for r in text_regions],
            }, timeout=20)

            # wait for at most 1 hour for manual translation
            wait_until = time.time() + 3600
            while time.time() < wait_until:
                ret = requests.post(f'http://{self.host}:{self.port}/get-manual-result-internal', json={
                    'task_id': self._task_id,
                    'nonce': self.nonce
                }, timeout=20).json()
                if 'result' in ret:
                    manual_translations = ret['result']
                    if isinstance(manual_translations, str):
                        if manual_translations == 'error':
                            return []
                    i = 0
                    for translation in manual_translations:
                        if not translation.strip():
                            text_regions.pop(i)
                            i = i - 1
                        else:
                            text_regions[i].translation = translation
                            text_regions[i].target_lang = ctx.translator.langs[-1]
                        i = i + 1
                    break
                elif 'cancel' in ret:
                    return 'cancel'
                await asyncio.sleep(0.1)
        return text_regions


class MangaTranslatorWS(MangaTranslator):
    def __init__(self, params: dict = None):
        super().__init__(params)
        self.url = params.get('ws_url')
        self.secret = params.get('ws_secret', os.getenv('WS_SECRET', ''))
        self.ignore_errors = params.get('ignore_errors', True)

        self._task_id = None
        self._websocket = None

    async def listen(self, translation_params: dict = None):
        from threading import Thread
        import io
        import aioshutil
        from aiofiles import os
        import websockets
        from .server import ws_pb2

        self._server_loop = asyncio.new_event_loop()
        self.task_lock = PriorityLock()
        self.counter = 0

        async def _send_and_yield(websocket, msg):
            # send message and yield control to the event loop (to actually send the message)
            await websocket.send(msg)
            await asyncio.sleep(0)

        send_throttler = Throttler(0.2)
        send_and_yield = send_throttler.wrap(_send_and_yield)

        async def sync_state(state, finished):
            if self._websocket is None:
                return
            msg = ws_pb2.WebSocketMessage()
            msg.status.id = self._task_id
            msg.status.status = state
            self._server_loop.call_soon_threadsafe(
                asyncio.create_task,
                send_and_yield(self._websocket, msg.SerializeToString())
            )

        self.add_progress_hook(sync_state)

        async def translate(task_id, websocket, image, params):
            async with self.task_lock((1 << 31) - params['ws_count']):
                self._task_id = task_id
                self._websocket = websocket
                result = await self.translate(image, params)
                self._task_id = None
                self._websocket = None
            return result

        async def server_send_status(websocket, task_id, status):
            msg = ws_pb2.WebSocketMessage()
            msg.status.id = task_id
            msg.status.status = status
            await websocket.send(msg.SerializeToString())
            await asyncio.sleep(0)

        async def server_process_inner(main_loop, logger_task, session, websocket, task) -> Tuple[bool, bool]:
            logger_task.info(f'-- Processing task {task.id}')
            await server_send_status(websocket, task.id, 'pending')

            if self.verbose:
                await aioshutil.rmtree(f'result/{task.id}', ignore_errors=True)
                await os.makedirs(f'result/{task.id}', exist_ok=True)

            params = {
                'target_lang': task.target_language,
                'detector': task.detector,
                'direction': task.direction,
                'translator': task.translator,
                'size': task.size,
                'ws_event_loop': asyncio.get_event_loop(),
                'ws_count': self.counter,
            }
            self.counter += 1

            logger_task.info(f'-- Downloading image from {task.source_image}')
            await server_send_status(websocket, task.id, 'downloading')
            async with session.get(task.source_image) as resp:
                if resp.status == 200:
                    source_image = await resp.read()
                else:
                    msg = ws_pb2.WebSocketMessage()
                    msg.status.id = task.id
                    msg.status.status = 'error-download'
                    await websocket.send(msg.SerializeToString())
                    await asyncio.sleep(0)
                    return False, False

            logger_task.info(f'-- Translating image')
            if translation_params:
                for p, default_value in translation_params.items():
                    current_value = params.get(p)
                    params[p] = current_value if current_value is not None else default_value

            image = Image.open(io.BytesIO(source_image))

            (ori_w, ori_h) = image.size
            if max(ori_h, ori_w) > 1200:
                params['upscale_ratio'] = 1

            await server_send_status(websocket, task.id, 'preparing')
            # translation_dict = await self.translate(image, params)
            translation_dict = await asyncio.wrap_future(
                asyncio.run_coroutine_threadsafe(
                    translate(task.id, websocket, image, params),
                    main_loop
                )
            )
            await send_throttler.flush()

            output: Image.Image = translation_dict.result
            if output is not None:
                await server_send_status(websocket, task.id, 'saving')

                output = output.resize((ori_w, ori_h), resample=Image.LANCZOS)

                img = io.BytesIO()
                output.save(img, format='PNG')
                if self.verbose:
                    output.save(self._result_path('ws_final.png'))

                img_bytes = img.getvalue()
                logger_task.info(f'-- Uploading result to {task.translation_mask}')
                await server_send_status(websocket, task.id, 'uploading')
                async with session.put(task.translation_mask, data=img_bytes) as resp:
                    if resp.status != 200:
                        logger_task.error(f'-- Failed to upload result:')
                        logger_task.error(f'{resp.status}: {resp.reason}')
                        msg = ws_pb2.WebSocketMessage()
                        msg.status.id = task.id
                        msg.status.status = 'error-upload'
                        await websocket.send(msg.SerializeToString())
                        await asyncio.sleep(0)
                        return False, False

            return True, output is not None

        async def server_process(main_loop, session, websocket, task) -> bool:
            logger_task = logger.getChild(f'{task.id}')
            try:
                (success, has_translation_mask) = await server_process_inner(main_loop, logger_task, session, websocket,
                                                                             task)
            except Exception as e:
                logger_task.error(f'-- Task failed with exception:')
                logger_task.error(f'{e.__class__.__name__}: {e}', exc_info=e if self.verbose else None)
                (success, has_translation_mask) = False, False
            finally:
                result = ws_pb2.WebSocketMessage()
                result.finish_task.id = task.id
                result.finish_task.success = success
                result.finish_task.has_translation_mask = has_translation_mask
                await websocket.send(result.SerializeToString())
                await asyncio.sleep(0)
                logger_task.info(f'-- Task finished')

        async def async_server_thread(main_loop):
            from aiohttp import ClientSession, ClientTimeout
            timeout = ClientTimeout(total=30)
            async with ClientSession(timeout=timeout) as session:
                logger_conn = logger.getChild('connection')
                if self.verbose:
                    logger_conn.setLevel(logging.DEBUG)
                async for websocket in websockets.connect(
                        self.url,
                        extra_headers={
                            'x-secret': self.secret,
                        },
                        max_size=1_000_000,
                        logger=logger_conn
                ):
                    bg_tasks = set()
                    try:
                        logger.info('-- Connected to websocket server')

                        async for raw in websocket:
                            # logger.info(f'Got message: {raw}')
                            msg = ws_pb2.WebSocketMessage()
                            msg.ParseFromString(raw)
                            if msg.WhichOneof('message') == 'new_task':
                                task = msg.new_task
                                bg_task = asyncio.create_task(server_process(main_loop, session, websocket, task))
                                bg_tasks.add(bg_task)
                                bg_task.add_done_callback(bg_tasks.discard)

                    except Exception as e:
                        logger.error(f'{e.__class__.__name__}: {e}', exc_info=e if self.verbose else None)

                    finally:
                        logger.info('-- Disconnected from websocket server')
                        for bg_task in bg_tasks:
                            bg_task.cancel()

        def server_thread(future, main_loop, server_loop):
            asyncio.set_event_loop(server_loop)
            try:
                server_loop.run_until_complete(async_server_thread(main_loop))
            finally:
                future.set_result(None)

        future = asyncio.Future()
        Thread(
            target=server_thread,
            args=(future, asyncio.get_running_loop(), self._server_loop),
            daemon=True
        ).start()

        # create a future that is never done
        await future

    async def _run_text_translation(self, ctx: Context):
        coroutine = super()._run_text_translation(ctx)
        if ctx.translator.has_offline():
            return await coroutine
        else:
            task_id = self._task_id
            websocket = self._websocket
            await self.task_lock.release()
            result = await asyncio.wrap_future(
                asyncio.run_coroutine_threadsafe(
                    coroutine,
                    ctx.ws_event_loop
                )
            )
            await self.task_lock.acquire((1 << 30) - ctx.ws_count)
            self._task_id = task_id
            self._websocket = websocket
            return result

    async def _run_text_rendering(self, ctx: Context):
        render_mask = (ctx.mask >= 127).astype(np.uint8)[:, :, None]

        output = await super()._run_text_rendering(ctx)
        render_mask[np.sum(ctx.img_rgb != output, axis=2) > 0] = 1
        ctx.render_mask = render_mask
        if self.verbose:
            cv2.imwrite(self._result_path('ws_render_in.png'), cv2.cvtColor(ctx.img_rgb, cv2.COLOR_RGB2BGR))
            cv2.imwrite(self._result_path('ws_render_out.png'), cv2.cvtColor(output, cv2.COLOR_RGB2BGR))
            cv2.imwrite(self._result_path('ws_mask.png'), render_mask * 255)

        # only keep sections in mask
        if self.verbose:
            cv2.imwrite(self._result_path('ws_inmask.png'), cv2.cvtColor(ctx.img_rgb, cv2.COLOR_RGB2BGRA) * render_mask)
        output = cv2.cvtColor(output, cv2.COLOR_RGB2RGBA) * render_mask
        if self.verbose:
            cv2.imwrite(self._result_path('ws_output.png'), cv2.cvtColor(output, cv2.COLOR_RGBA2BGRA) * render_mask)

        return output


# Experimental. May be replaced by a refactored server/web_main.py in the future.
class MangaTranslatorAPI(MangaTranslator):
    def __init__(self, params: dict = None):
        import nest_asyncio
        nest_asyncio.apply()
        super().__init__(params)
        self.host = params.get('host', '127.0.0.1')
        self.port = params.get('port', '5003')
        self.log_web = params.get('log_web', False)
        self.ignore_errors = params.get('ignore_errors', True)
        self._task_id = None
        self._params = None
        self.params = params
        self.queue = []

    async def wait_queue(self, id: int):
        while self.queue[0] != id:
            await asyncio.sleep(0.05)

    def remove_from_queue(self, id: int):
        self.queue.remove(id)

    def generate_id(self):
        try:
            x = max(self.queue)
        except:
            x = 0
        return x + 1

    def middleware_factory(self):
        @middleware
        async def sample_middleware(request, handler):
            id = self.generate_id()
            self.queue.append(id)
            try:
                await self.wait_queue(id)
            except Exception as e:
                print(e)
            try:
                # todo make cancellable
                response = await handler(request)
            except:
                response = web.json_response({'error': "Internal Server Error", 'status': 500},
                                             status=500)
            # Handle cases where a user leaves the queue, request fails, or is completed
            try:
                self.remove_from_queue(id)
            except Exception as e:
                print(e)
            return response

        return sample_middleware

    async def get_file(self, image, base64Images, url) -> Image:
        if image is not None:
            content = image.file.read()
        elif base64Images is not None:
            base64Images = base64Images
            if base64Images.__contains__('base64,'):
                base64Images = base64Images.split('base64,')[1]
            content = base64.b64decode(base64Images)
        elif url is not None:
            from aiohttp import ClientSession
            async with ClientSession() as session:
                async with session.get(url) as resp:
                    if resp.status == 200:
                        content = await resp.read()
                    else:
                        return web.json_response({'status': 'error'})
        else:
            raise ValidationError("donest exist")
        img = Image.open(io.BytesIO(content))

        img.verify()
        img = Image.open(io.BytesIO(content))
        if img.width * img.height > 8000 ** 2:
            raise ValidationError("to large")
        return img

    async def listen(self, translation_params: dict = None):
        self.params = translation_params
        app = web.Application(client_max_size=1024 * 1024 * 50, middlewares=[self.middleware_factory()])

        routes = web.RouteTableDef()
        run_until_state = ''

        async def hook(state, finished):
            if run_until_state and run_until_state == state and not finished:
                raise TranslationInterrupt()

        self.add_progress_hook(hook)

        @routes.post("/get_text")
        async def text_api(req):
            nonlocal run_until_state
            run_until_state = 'translating'
            return await self.err_handling(self.run_translate, req, self.format_translate)

        @routes.post("/translate")
        async def translate_api(req):
            nonlocal run_until_state
            run_until_state = 'after-translating'
            return await self.err_handling(self.run_translate, req, self.format_translate)

        @routes.post("/inpaint_translate")
        async def inpaint_translate_api(req):
            nonlocal run_until_state
            run_until_state = 'rendering'
            return await self.err_handling(self.run_translate, req, self.format_translate)

        @routes.post("/colorize_translate")
        async def colorize_translate_api(req):
            nonlocal run_until_state
            run_until_state = 'rendering'
            return await self.err_handling(self.run_translate, req, self.format_translate, True)

        # #@routes.post("/file")
        # async def file_api(req):
        #     #TODO: return file
        #     return await self.err_handling(self.file_exec, req, None)

        app.add_routes(routes)
        web.run_app(app, host=self.host, port=self.port)

    async def run_translate(self, translation_params, img):
        return await self.translate(img, translation_params)

    async def err_handling(self, func, req, format, ri=False):
        try:
            if req.content_type == 'application/json' or req.content_type == 'multipart/form-data':
                if req.content_type == 'application/json':
                    d = await req.json()
                else:
                    d = await req.post()
                schema = self.PostSchema()
                data = schema.load(d)
                if 'translator_chain' in data:
                    data['translator_chain'] = translator_chain(data['translator_chain'])
                if 'selective_translation' in data:
                    data['selective_translation'] = translator_chain(data['selective_translation'])
                ctx = Context(**dict(self.params, **data))
                self._preprocess_params(ctx)
                if data.get('image') is None and data.get('base64Images') is None and data.get('url') is None:
                    return web.json_response({'error': "Missing input", 'status': 422})
                fil = await self.get_file(data.get('image'), data.get('base64Images'), data.get('url'))
                if 'image' in data:
                    del data['image']
                if 'base64Images' in data:
                    del data['base64Images']
                if 'url' in data:
                    del data['url']
                attempts = 0
                while ctx.attempts == -1 or attempts <= ctx.attempts:
                    if attempts > 0:
                        logger.info(f'Retrying translation! Attempt {attempts}' + (
                            f' of {ctx.attempts}' if ctx.attempts != -1 else ''))
                    try:
                        await func(ctx, fil)
                        break
                    except TranslationInterrupt:
                        break
                    except Exception as e:
                        print(e)
                    attempts += 1
                if ctx.attempts != -1 and attempts > ctx.attempts:
                    return web.json_response({'error': "Internal Server Error", 'status': 500},
                                             status=500)
                try:
                    return format(ctx, ri)
                except Exception as e:
                    print(e)
                    return web.json_response({'error': "Failed to format", 'status': 500},
                                             status=500)
            else:
                return web.json_response({'error': "Wrong content type: " + req.content_type, 'status': 415},
                                         status=415)
        except ValueError as e:
            print(e)
            return web.json_response({'error': "Wrong input type", 'status': 422}, status=422)

        except ValidationError as e:
            print(e)
            return web.json_response({'error': "Input invalid", 'status': 422}, status=422)

    def format_translate(self, ctx: Context, return_image: bool):
        text_regions = ctx.text_regions
        inpaint = ctx.img_inpainted
        results = []
        if 'overlay_ext' in ctx:
            overlay_ext = ctx['overlay_ext']
        else:
            overlay_ext = 'jpg'
        for i, blk in enumerate(text_regions):
            minX, minY, maxX, maxY = blk.xyxy
            if 'translations' in ctx:
                trans = {key: value[i] for key, value in ctx['translations'].items()}
            else:
                trans = {}
            trans["originalText"] = text_regions[i].get_text()
            if inpaint is not None:
                overlay = inpaint[minY:maxY, minX:maxX]

                retval, buffer = cv2.imencode('.' + overlay_ext, overlay)
                jpg_as_text = base64.b64encode(buffer)
                background = "data:image/" + overlay_ext + ";base64," + jpg_as_text.decode("utf-8")
            else:
                background = None
            text_region = text_regions[i]
            text_region.adjust_bg_color = False
            color1, color2 = text_region.get_font_colors()

            results.append({
                'text': trans,
                'minX': int(minX),
                'minY': int(minY),
                'maxX': int(maxX),
                'maxY': int(maxY),
                'textColor': {
                    'fg': color1.tolist(),
                    'bg': color2.tolist()
                },
                'language': langid.classify(text_regions[i].get_text())[0],
                'background': background
            })
        if return_image and ctx.img_colorized is not None:
            retval, buffer = cv2.imencode('.' + overlay_ext, np.array(ctx.img_colorized))
            jpg_as_text = base64.b64encode(buffer)
            img = "data:image/" + overlay_ext + ";base64," + jpg_as_text.decode("utf-8")
        else:
            img = None
        return web.json_response({'details': results, 'img': img})

    class PostSchema(Schema):
        target_language = fields.Str(required=False, validate=lambda a: a.upper() in VALID_LANGUAGES)
        detector = fields.Str(required=False, validate=lambda a: a.lower() in DETECTORS)
        ocr = fields.Str(required=False, validate=lambda a: a.lower() in OCRS)
        inpainter = fields.Str(required=False, validate=lambda a: a.lower() in INPAINTERS)
        upscaler = fields.Str(required=False, validate=lambda a: a.lower() in UPSCALERS)
        translator = fields.Str(required=False, validate=lambda a: a.lower() in TRANSLATORS)
        direction = fields.Str(required=False, validate=lambda a: a.lower() in {'auto', 'h', 'v'})
        upscale_ratio = fields.Integer(required=False)
        translator_chain = fields.Str(required=False)
        selective_translation = fields.Str(required=False)
        attempts = fields.Integer(required=False)
        detection_size = fields.Integer(required=False)
        text_threshold = fields.Float(required=False)
        box_threshold = fields.Float(required=False)
        unclip_ratio = fields.Float(required=False)
        inpainting_size = fields.Integer(required=False)
        det_rotate = fields.Bool(required=False)
        det_auto_rotate = fields.Bool(required=False)
        det_invert = fields.Bool(required=False)
        det_gamma_correct = fields.Bool(required=False)
        min_text_length = fields.Integer(required=False)
        colorization_size = fields.Integer(required=False)
        denoise_sigma = fields.Integer(required=False)
        mask_dilation_offset = fields.Integer(required=False)
        ignore_bubble = fields.Integer(required=False)
        gpt_config = fields.String(required=False)
        filter_text = fields.String(required=False)

        # api specific
        overlay_ext = fields.Str(required=False)
        base64Images = fields.Raw(required=False)
        image = fields.Raw(required=False)
        url = fields.Raw(required=False)

        # no functionality except preventing errors when given
        fingerprint = fields.Raw(required=False)
        clientUuid = fields.Raw(required=False)


class MangaTranslatorGradio(MangaTranslator):
    def __init__(self, params: dict = None):
        super().__init__(params)
        self.translator = None
        self.host = params.get('host', '127.0.0.1')
        self.port = params.get('port', '7860')
        self.share = params.get('share', False)
        self.first_run = True
        self.gradio_concurrency = params.get('gradio_concurrency', 1)
        self.params = params
        
    def run_in_event_loop(self, coroutine, *args, **kwargs):
        """This function runs the given coroutine in a new event loop."""
        loop = asyncio.new_event_loop()
        return loop.run_until_complete(coroutine(*args, **kwargs))
       
    async def process_zip_file(self, zip_file, translator_params=None, progress=gr.Progress()):
        self.fixBadZipfile(zip_file.name)
        self.validateZipFile(zip_file.name)
        zip_file_name = os.path.splitext(os.path.basename(zip_file.name))[0].strip()
        output_text = ""
        output_files = []
        params_hash = translator_params.get('params_hash', '')
        threads = translator_params.get('threads', 1)
        try:
            with zipfile.ZipFile(zip_file.name, "r") as zf:
                with concurrent.futures.ThreadPoolExecutor(max_workers=threads) as executor:
                    futures = []
                    zip_items = zf.infolist()
                    
                    if self.first_run:
                        logger.info("Warming up the model...")
                        file_info = zip_items[0]
                        temp_file_name = os.path.join(BASE_PATH, 'result', zip_file_name, file_info.filename.split('/')[-1])
                        os.makedirs(os.path.dirname(temp_file_name), exist_ok=True)
                        with zf.open(file_info.filename) as file:
                            with open(temp_file_name, "wb") as temp_file:
                                temp_file.write(file.read())
                        translator_params = translator_params.copy()
                        future = executor.submit(self.run_in_event_loop, self.process_image, temp_file, translator_params)
                        zip_items = zip_items[1:]
                        out_file_name = future.result()
                        if not os.path.exists(out_file_name):
                            out_file_name = out_file_name.replace(f"-{params_hash}-translated", "")
                        output_files.append({"name":out_file_name, "data": None})
                        
                        
                    for file_info in zip_items:
                        temp_file_name = os.path.join(BASE_PATH, 'result', zip_file_name, file_info.filename.split('/')[-1])
                        os.makedirs(os.path.dirname(temp_file_name), exist_ok=True)
                        with zf.open(file_info.filename) as file:
                            with open(temp_file_name, "wb") as temp_file:
                                temp_file.write(file.read())
                        translator_params = translator_params.copy()
                        future = executor.submit(self.run_in_event_loop, self.process_image, temp_file, translator_params)
                        futures.append(future)
                        
                        
                    for future in progress.tqdm(futures, desc="Processing Files", unit="files"):
                        out_file_name = future.result()
                        if not os.path.exists(out_file_name):
                            out_file_name = out_file_name.replace(f"-{params_hash}-translated", "")
                        output_files.append({"name":out_file_name, "data": None})
            
            # Create a new zip file
            # create path for zip file
            # os.makedirs(os.path.join(BASE_PATH, 'result', zip_file_name), exist_ok=True)
            output_zip_file_name = os.path.join(BASE_PATH, 'result', f'{zip_file_name}-{params_hash}-translated.zip')
            with zipfile.ZipFile(output_zip_file_name, 'w') as zip_file:
                # Add the translated text file to the zip file
                for file in progress.tqdm(output_files, desc="Creating Zip File", unit="files"):
                    if file["data"] is not None:
                        zip_file.writestr(file["name"], file["data"])
                    else:
                        arcname = os.path.basename(file["name"])
                        zip_file.write(file["name"], arcname)
            return output_text, output_zip_file_name
        
        except BadZipFile:
            raise ValueError("The provided file is not a valid zip file. Please upload a valid zip file containing image files.")
        
        
    async def process_image(self, image_file=None, params={}):
        self.first_run = False
        if image_file:
            params_hash = params.get('params_hash', '')
            dir_name = os.path.split(os.path.split(image_file.name)[0])[1].strip()
            file_name = os.path.splitext(os.path.split(image_file.name)[1])[0] + f"-{params_hash}-translated." + params.get('format', 'jpg')
            dest = os.path.join(BASE_PATH, 'result', dir_name, file_name)
            
            if not os.path.exists(dest):
                os.makedirs(os.path.dirname(dest), exist_ok=True)
            
            await self.translate_path(path=image_file.name, dest=dest, params=params)
            return dest
        else:
            raise ValueError("Unsupported file format. Please upload an image file.")
        
    def process_image_sync_plus(self, image_file=None, translator="offline", target_lang="ENG",
                           device="cpu", image_detector="default", image_inpainter="default",
                           image_upscaler="esrgan", image_upscale_ratio=0, image_detection_size=2048,
                           image_colorizer="None", misc_attempts=0, misc_skip_errors=False,
                           image_revert_upscaling=False, image_det_rotate=False, image_det_auto_rotate=False,
                           image_det_invert=False, image_det_gamma_correct=False, image_unclip_ratio=2.3,
                           image_box_threshold=0.7, image_text_threshold=0.5, image_inpainting_size=2048,
                           image_colorization_size=576, image_denoise_sigma=30, image_save_quality=85,
                           image_save_file_type="jpg", text_min_text_length=0, text_font_size=None,
                           text_font_size_offset=0, text_font_size_minimum=-1, text_force_render_orientation="auto",
                           text_alignment="auto", text_case="sentence", text_manga2eng=False,
                           text_filter_text='', text_gimp_font="Sans-serif", text_font_file=None,
                           misc_overwrite=False, image_ignore_bubble=0, translator_gpt_config=None,
                           text_font_color='',
                           translator_threads=1
                           ):
        image_detection_size = int(image_detection_size)
        params = {
            'translator': translator,
            'target_lang': target_lang,
            'detector': image_detector,
            'inpainter': image_inpainter,
            'upscaler': image_upscaler,
            'upscale_ratio': image_upscale_ratio,
            'detection_size': image_detection_size,
            'colorizer': image_colorizer if image_colorizer != "None" else None,
            'attempts': misc_attempts,
            'ignore_errors': misc_skip_errors,
            'revert_upscaling': image_revert_upscaling,
            'det_rotate': image_det_rotate,
            'det_auto_rotate': image_det_auto_rotate,
            'det_invert': image_det_invert,
            'det_gamma_correct': image_det_gamma_correct,
            'unclip_ratio': image_unclip_ratio,
            'box_threshold': image_box_threshold,
            'text_threshold': image_text_threshold,
            'inpainting_size': image_inpainting_size,
            'colorization_size': image_colorization_size,
            'denoise_sigma': image_denoise_sigma,
            'save_quality': image_save_quality,
            'format': image_save_file_type,
            'min_text_length': text_min_text_length,
            'font_size_offset': text_font_size_offset,
            'font_size_minimum': text_font_size_minimum,
            'manga2eng': text_manga2eng,
            'filter_text': text_filter_text,
            'gimp_font': text_gimp_font,
            'overwrite': misc_overwrite,
            'ignore_bubble': image_ignore_bubble,
            'font_color': text_font_color,
        }
        
        if text_font_size is not None and text_font_size > 0:
            params['font_size'] = text_font_size
        
        if text_font_file is not None:
            params['font_path'] = text_font_file.name
        
        if (text_force_render_orientation == 'horizontal'):
            params['force_horizontal'] = True
        elif (text_force_render_orientation == 'vertical'):
            params['force_vertical'] = True
            
        if (text_alignment == 'left'):
            params['align_left'] = True
        elif (text_alignment == 'right'):
            params['align_right'] = True
        elif (text_alignment == 'center'):
            params['align_center'] = True
            
        if (text_case == 'uppercase'):
            params['uppercase'] = True
        elif (text_case == 'lowercase'):
            params['lowercase'] = True
            
        if device == "cuda_limited":
            params['use_cuda_limited'] = True
        elif device == "cuda":
            params['use_cuda'] = True
            
        if translator_gpt_config is not None:
            params['gpt_config'] = translator_gpt_config.name 
            
        file_translated = self.file_already_exists(image_file, params)
        if file_translated and not misc_overwrite:
            return file_translated, "File already exists. Skipping translation."
        
        try:
            startTime = time.time()
            super().__init__(params)
            result = asyncio.run(self.process_image(image_file, params))
            endTime = time.time()
            totalTime = round(endTime - startTime, 2)
            status = "Successfully translated image.\n" + "Time taken: " + str(totalTime) + " seconds" 
        except Exception as e:
            result = None
            status = "Failed to translate image:\n" + str(e)
        
        return result, status
    
    def process_image_zip_plus(self, image_zip_file=None, translator="offline", target_lang="ENG",
                          device="cpu", image_detector="default", image_inpainter="default",
                          image_upscaler="esrgan", image_upscale_ratio=0, image_detection_size=2048, 
                          image_colorizer="None", misc_attempts=0, misc_skip_errors=False,
                          image_revert_upscaling=False, image_det_rotate=False, image_det_auto_rotate=False,
                          image_det_invert=False, image_det_gamma_correct=False, image_unclip_ratio=2.3,
                          image_box_threshold=0.7, image_text_threshold=0.5, image_inpainting_size=2048,
                          image_colorization_size=576, image_denoise_sigma=30, image_save_quality=85,
                          image_save_file_type="jpg", text_min_text_length=0, text_font_size=None,
                          text_font_size_offset=0, text_font_size_minimum=-1, text_force_render_orientation="auto",
                          text_alignment="auto", text_case="sentence", text_manga2eng=False,
                          text_filter_text='', text_gimp_font="Sans-serif", text_font_file=None,
                          misc_overwrite=False, image_ignore_bubble=0, translator_gpt_config=None,
                          text_font_color='',
                          translator_threads=1,
                          progress=gr.Progress()):
        image_detection_size = int(image_detection_size)
        if image_zip_file:
            params = {
                'translator': translator,
                'target_lang': target_lang,
                'detector': image_detector,
                'inpainter': image_inpainter,
                'upscaler': image_upscaler,
                'upscale_ratio': image_upscale_ratio,
                'detection_size': image_detection_size,
                'colorizer': image_colorizer if image_colorizer != "None" else None,
                'attempts': misc_attempts,
                'ignore_errors': misc_skip_errors,
                'revert_upscaling': image_revert_upscaling,
                'det_rotate': image_det_rotate,
                'det_auto_rotate': image_det_auto_rotate,
                'det_invert': image_det_invert,
                'det_gamma_correct': image_det_gamma_correct,
                'unclip_ratio': image_unclip_ratio,
                'box_threshold': image_box_threshold,
                'text_threshold': image_text_threshold,
                'inpainting_size': image_inpainting_size,
                'colorization_size': image_colorization_size,
                'denoise_sigma': image_denoise_sigma,
                'save_quality': image_save_quality,
                'format': image_save_file_type,
                'min_text_length': text_min_text_length,
                'font_size_offset': text_font_size_offset,
                'font_size_minimum': text_font_size_minimum,
                'manga2eng': text_manga2eng,
                'filter_text': text_filter_text,
                'gimp_font': text_gimp_font,
                'overwrite': misc_overwrite,
                'ignore_bubble': image_ignore_bubble,
                'font_color': text_font_color
            }
                        
            if text_font_size is not None and text_font_size > 0:
                params['font_size'] = text_font_size
            
            if text_font_file is not None:
                params['font_path'] = text_font_file.name
            
            if (text_force_render_orientation == 'horizontal'):
                params['force_horizontal'] = True
            elif (text_force_render_orientation == 'vertical'):
                params['force_vertical'] = True
                
            if (text_alignment == 'left'):
                params['align_left'] = True
            elif (text_alignment == 'right'):
                params['align_right'] = True
            elif (text_alignment == 'center'):
                params['align_center'] = True
                
            if (text_case == 'upper'):
                params['uppercase'] = True
            elif (text_case == 'lower'):
                params['lowercase'] = True
                
            if device == "cuda_limited":
                params['use_cuda_limited'] = True
            elif device == "cuda":
                params['use_cuda'] = True
                
            if translator_gpt_config is not None:
                params['gpt_config'] = translator_gpt_config.name
                
            file_translated = self.zipfile_already_exists(image_zip_file, params)
            if file_translated and not misc_overwrite:
                return file_translated, "File already exists. Skipping translation."
            
            params['threads'] = translator_threads
                                       
            try:
                startTime = time.time()
                super().__init__(params)
                text, dest = asyncio.run(self.process_zip_file(image_zip_file, translator_params=params, progress=progress))
                endTime = time.time()
                totalTime = round(endTime - startTime, 2)
                status = "Successfully translated zip file.\n" + "Time taken: " + str(totalTime) + " seconds"
            except Exception as e:
                dest = None
                status = "Failed to translate zip file:\n" + str(e)
                
            return dest, status
        else:
            raise ValueError("Unsupported file format. Please upload an image file.")
        
    
    def get_default_params(self):
        params = {
            'device':self.device,
            'image_inpainter': self.params.get('inpainter', "default"),
            'image_upscaler': self.params.get('upscaler', "esrgan"),
            'image_upscale_ratio': self.params.get('upscale_ratio', 0),
            'image_colorizer': self.params.get('colorizer', "None"),
            'misc_attempts': self.params.get('attempts', 0),
            'misc_skip_errors': self.params.get('ignore_errors', False),
            'image_revert_upscaling': self.params.get('revert_upscaling', False),
            'image_det_rotate': self.params.get('det_rotate', False),
            'image_det_auto_rotate': self.params.get('det_auto_rotate', False),
            'image_det_invert': self.params.get('det_invert', False),
            'image_det_gamma_correct': self.params.get('det_gamma_correct', False),
            'image_unclip_ratio': self.params.get('unclip_ratio', 2.3),
            'image_box_threshold': self.params.get('box_threshold', 0.7),
            'image_text_threshold': self.params.get('text_threshold', 0.5),
            'image_inpainting_size': self.params.get('inpainting_size', 2048),
            'image_colorization_size': self.params.get('colorization_size', 576),
            'image_denoise_sigma': self.params.get('denoise_sigma', 30),
            'image_save_quality': self.params.get('save_quality', 85),
            'image_save_file_type': self.params.get('format', "jpg"),
            'text_min_text_length': self.params.get('min_text_length', 0),
            'text_font_size': self.params.get('font_size', None),
            'text_font_size_offset': self.params.get('font_size_offset', 0),
            'text_font_size_minimum': self.params.get('font_size_minimum', -1),
            'text_force_render_orientation': self.params.get('force_render_orientation', "auto"),
            'text_alignment': self.params.get('alignment', "auto"),
            'text_case': self.params.get('case', "sentence"),
            'text_manga2eng': self.params.get('manga2eng', False),
            'text_filter_text': self.params.get('filter_text', ''),
            'text_gimp_font': self.params.get('gimp_font', "Sans-serif"),
            'text_font_file': self.params.get('font_file', None),
            'misc_overwrite': self.params.get('overwrite', False),
            'image_ignore_bubble': self.params.get('ignore_bubble', 0),
            'translator_gpt_config': self.params.get('gpt_config', None),
            'text_font_color': self.params.get('font_color', ''),
            'translator_threads': self.params.get('batch_concurrency', 1)
        }
        
        if params['image_save_file_type'] == None:
            params['image_save_file_type'] = "jpg"
        
        return params
    
    def process_image_sync(self, image_file=None, translator="offline", target_lang="ENG", image_detector="default", image_detection_size=2048, progress=gr.Progress()):
        params = self.get_default_params()
        params['image_file'] = image_file
        params['translator'] = translator
        params['target_lang'] = target_lang
        params['image_detector'] = image_detector
        params['image_detection_size'] = image_detection_size

        
        return self.process_image_sync_plus(**params)
    
    def process_image_zip(self, image_zip_file=None, translator="offline", target_lang="ENG", image_detector="default", image_detection_size=2048, progress=gr.Progress()):
        params = self.get_default_params()
        params['image_zip_file'] = image_zip_file
        params['translator'] = translator
        params['target_lang'] = target_lang
        params['image_detector'] = image_detector
        params['image_detection_size'] = image_detection_size
        params['progress'] = progress
        
        return self.process_image_zip_plus(**params)
        
    def fixBadZipfile(self, zipFile):  
        f = open(zipFile, 'r+b')  
        data = f.read()  
        pos = data.find(b'\x50\x4b\x05\x06') # End of central directory signature  
        if (pos > 0):  
            # print("Trancating file at location " + str(pos + 22)+ ".")  
            f.seek(pos + 22)   # size of 'ZIP end of central directory record' 
            f.truncate()  
            f.close()  
        else:  
            # raise error, file is truncated
            raise ValueError("The provided file is not a valid zip file. Please upload a valid zip file containing text files.")
        
    def validateZipFile(self, zipFile):
        with zipfile.ZipFile(zipFile, "r") as zf:
            for file_info in zf.infolist():
                if file_info.filename.count('/') > 0:
                    raise ValueError("The provided zip file contains subfolders. Please upload a zip file containing only image files.")
            
        
    def zipfile_already_exists(self, file_path, params):
        params_hash = self.generate_md5_signature(params)
        params['params_hash'] = params_hash
        dir_name = os.path.splitext(os.path.basename(file_path.name))[0].strip()
        translated_file = os.path.join(BASE_PATH, 'result', dir_name, f'{dir_name}-{params_hash}-translated.zip')
        if os.path.exists(translated_file):
            return translated_file
        return None
    
    def file_already_exists(self, file_path, params):
        params_hash = self.generate_md5_signature(params)
        params['params_hash'] = params_hash
        dir_name = os.path.splitext(os.path.basename(file_path.name))[0].strip()
        file_name = os.path.splitext(os.path.basename(file_path.name))[0] + f"-{params_hash}-translated." + params.get('format', 'jpg')
        translated_file = os.path.join(BASE_PATH, 'result', dir_name, file_name)
        if os.path.exists(translated_file):
            return translated_file
        return None
    
    def generate_md5_signature(self, params):
        params_copy = params.copy()
        del params_copy['overwrite']
        del params_copy['attempts']
        del params_copy['ignore_errors']
        input_string = str(params_copy)
        m = hashlib.md5()
        m.update(input_string.encode('utf-8'))
        return m.hexdigest()[-6:]
        
    async def start_plus(self):
        colorizer_list = ['None']
        colorizer_list.extend(COLORIZERS.keys())
        device_selected = [self.device]
        image_detection_size_list = ['1024', '1536', '2048', '2560', '3072', '3584', '4096']
        
        with gr.Blocks() as interface:
            gr.Markdown("Manga Image Translator")
            with gr.Tab("Single"):
                with gr.Row():
                    with gr.Column(min_width=600):
                        image_file_input = gr.inputs.File(label="Upload Image File")
                        image_submit_button = gr.Button("Submit")
                    with gr.Column(min_width=600):
                        with gr.Row():
                            image_output_file = gr.Image(label="Download Translated Image File")
                        with gr.Row():
                            image_output_text = gr.Textbox(label="Status", lines=2)
            with gr.Tab("Batch/ZIP"):
                with gr.Row():
                    with gr.Column(min_width=600):
                        image_zip_file_input = gr.inputs.File(type="file", label="Batch Image(Zip)")
                        image_zip_submit_button = gr.Button("Submit")
                    with gr.Column(min_width=600):
                        with gr.Row():
                            image_zip_output_file = gr.outputs.File(label="Download Zip File")
                        with gr.Row():
                            image_zip_output_text = gr.Textbox(label="Status", lines=2)
                        
            with gr.Column():
                gr.Markdown("Translator Settings")
                with gr.Row():
                    translator_translator = gr.inputs.Dropdown(list(TRANSLATORS.keys()), label="Translator", default="offline")
                    translator_gpt_config = gr.File(label="GPT Config (Optional for GPT Translator)", optional=True)
                    translator_target_lang = gr.inputs.Dropdown(list(VALID_LANGUAGES.keys()), label="Target Language", default="ENG")
                    translator_device = gr.inputs.Radio(list(device_selected), label="Device", default=self.device)
                    translator_threads = gr.inputs.Slider(minimum=1, maximum=10, step=1, label="Threads", default=1)
                        
            with gr.Column():
                gr.Markdown("Image Settings")
                with gr.Row():
                    image_detector = gr.inputs.Dropdown(list(DETECTORS.keys()), label="Image Detector", default="default")
                    image_inpainter = gr.inputs.Dropdown(list(INPAINTERS.keys()), label="Image Inpainter", default="default")
                    image_upscaler = gr.inputs.Dropdown(list(UPSCALERS.keys()), label="Image Upscaler", default="esrgan")
                    image_upscale_ratio = gr.inputs.Slider(minimum=0, maximum=32, step=1, label="Image Upscale Ratio", default=0)
                    image_detection_size = gr.inputs.Dropdown(list(image_detection_size_list), label="Image Detection Size", default="2048")
                    image_revert_upscaling = gr.inputs.Checkbox(label="Revert Upscaling", default=False)
                with gr.Row():
                    image_colorizer = gr.inputs.Dropdown(colorizer_list, label="Image Colorizer", default="None", optional=True)
                    image_det_rotate = gr.inputs.Checkbox(label="Rotate", default=False)
                    image_det_auto_rotate = gr.inputs.Checkbox(label="Auto Rotate", default=False)
                    image_det_invert = gr.inputs.Checkbox(label="Invert", default=False)
                    image_det_gamma_correct = gr.inputs.Checkbox(label="Gamma Correct", default=False)
                with gr.Row():
                    image_unclip_ratio = gr.inputs.Slider(minimum=0.1, maximum=20, step=0.01, label="Unclip Ratio", default=2.3)
                    image_box_threshold = gr.inputs.Slider(minimum=0.1, maximum=5, step=0.01, label="Box Threshold", default=0.7)
                    image_text_threshold = gr.inputs.Slider(minimum=0.1, maximum=5, step=0.01, label="Text Threshold", default=0.5)
                    image_inpainting_size = gr.inputs.Slider(minimum=0, maximum=4096, step=1, label="Inpainting Size", default=2048)
                    image_colorization_size = gr.inputs.Slider(minimum=-1, maximum=4096, step=1, label="Colorization Size", default=576)
                    
                with gr.Row():
                    image_ignore_bubble = gr.inputs.Slider(minimum=0, maximum=50, step=1, label="Ignore Bubble", default=0)
                    image_denoise_sigma = gr.inputs.Slider(minimum=0, maximum=100, step=0.1, label="Denoise Sigma", default=30)
                    image_save_quality = gr.inputs.Slider(minimum=0, maximum=100, step=1, label="Save Quality", default=85)
                    image_save_file_type = gr.inputs.Dropdown(["jpg", "png", "webp"], label="Save File Type", default="jpg")
                    
            with gr.Column():
                gr.Markdown("Text Settings")
                with gr.Row():
                    text_min_text_length = gr.inputs.Slider(minimum=0, maximum=100, step=1, label="Min Text Length", default=0)
                    text_font_size = gr.inputs.Slider(minimum=0, maximum=100, step=1, label="Font Size", default=None)
                    text_font_size_offset = gr.inputs.Slider(minimum=0, maximum=100, step=1, label="Font Size Offset", default=0)
                    text_font_size_minimum = gr.inputs.Slider(minimum=-1, maximum=100, step=1, label="Font Size Minimum", default=-1)
                    text_force_render_orientation = gr.inputs.Dropdown(["auto", "horizontal", "vertical"], label="Force Render Text Orientation", default="auto")
                with gr.Row():
                    text_alignment = gr.inputs.Dropdown(["auto", "left", "center", "right"], label="Text Alignment", default="auto")
                    text_case = gr.inputs.Dropdown(["sentence", "uppercase", "lowercase"], label="Text Case", default="sentence")
                    text_manga2eng = gr.inputs.Checkbox(label="Manga2Eng", default=False)
                    text_filter_text = gr.inputs.Textbox(label="Filter Text", default=None)
                    text_gimp_font = gr.inputs.Textbox(label="GIMP Font", default="Sans-serif")
                with gr.Row():
                    text_font_color = gr.inputs.Textbox(label="Font Color(hex string without #)", default=None)
                with gr.Row():
                    text_font_file = gr.inputs.File(label="Font Path", optional=True)
                    
            with gr.Column():
                gr.Markdown("Misc")
                with gr.Row():
                    misc_attempts = gr.inputs.Slider(minimum=0, maximum=10, step=1, label="Attempts", default=0)
                    misc_skip_error = gr.inputs.Checkbox(label="Skip Error", default=False)
                    misc_overwrite = gr.inputs.Checkbox(label="Overwrite", default=False)
                    
            default_params = [
                translator_translator,
                translator_target_lang,
                translator_device,
                image_detector,
                image_inpainter,
                image_upscaler,
                image_upscale_ratio,
                image_detection_size,
                image_colorizer,
                misc_attempts,
                misc_skip_error,
                image_revert_upscaling,
                image_det_rotate,
                image_det_auto_rotate,
                image_det_invert,
                image_det_gamma_correct,
                image_unclip_ratio,
                image_box_threshold,
                image_text_threshold,
                image_inpainting_size,
                image_colorization_size,
                image_denoise_sigma,
                image_save_quality,
                image_save_file_type,
                text_min_text_length,
                text_font_size,
                text_font_size_offset,
                text_font_size_minimum,
                text_force_render_orientation,
                text_alignment,
                text_case,
                text_manga2eng,
                text_filter_text,
                text_gimp_font,
                text_font_file,
                misc_overwrite,
                image_ignore_bubble,
                translator_gpt_config,
                text_font_color,
                translator_threads
            ]
            
            image_submit = [
                image_file_input
            ]
            image_submit.extend(default_params)
                        
            image_zip_submit = [
                image_zip_file_input,
            ]
            image_zip_submit.extend(default_params)
            
        
            image_submit_button.click(self.process_image_sync_plus, inputs=image_submit,
                outputs=[image_output_file, image_output_text])
            image_zip_submit_button.click(self.process_image_zip_plus, inputs=image_zip_submit,
                outputs=[image_zip_output_file, image_zip_output_text])
        
        interface.queue(concurrency_count=self.gradio_concurrency).launch(server_name=self.host, debug=True, share=self.share, server_port=self.port)
        
        
    async def start(self):
        image_detection_size_list = ['1024', '1536', '2048', '2560', '3072', '3584', '4096']
        with gr.Blocks() as interface:
            gr.Markdown("Manga Image Translator")
            with gr.Tab("Single"):
                with gr.Row():
                    with gr.Column(min_width=600):
                        image_file_input = gr.inputs.File(label="Upload Image File")
                        image_submit_button = gr.Button("Submit")
                    with gr.Column(min_width=600):
                        with gr.Row():
                            image_output_file = gr.Image(label="Download Translated Image File")
                        with gr.Row():
                            image_output_text = gr.Textbox(label="Status", lines=2)
            with gr.Tab("Batch/ZIP"):
                with gr.Row():
                    with gr.Column(min_width=600):
                        image_zip_file_input = gr.inputs.File(type="file", label="Batch Image(Zip)")
                        image_zip_submit_button = gr.Button("Submit")
                    with gr.Column(min_width=600):
                        with gr.Row():
                            image_zip_output_file = gr.outputs.File(label="Download Zip File")
                        with gr.Row():
                            image_zip_output_text = gr.Textbox(label="Status", lines=2)
                        
            with gr.Column():
                gr.Markdown("Options")
                with gr.Row():
                    translator_translator = gr.inputs.Dropdown(list(TRANSLATORS.keys()), label="Translator", default="offline")
                    translator_target_lang = gr.inputs.Dropdown(list(VALID_LANGUAGES.keys()), label="Target Language", default="ENG")
                    image_detector = gr.inputs.Dropdown(list(DETECTORS.keys()), label="Image Detector", default="default")
                    image_detection_size = gr.inputs.Dropdown(list(image_detection_size_list), label="Image Detection Size", default='2048')
           
                    
            default_params = [
                translator_translator,
                translator_target_lang,
                image_detector,
                image_detection_size
            ]
            
            image_submit = [
                image_file_input
            ]
            image_submit.extend(default_params)
                        
            image_zip_submit = [
                image_zip_file_input,
            ]
            image_zip_submit.extend(default_params)
            
        
            image_submit_button.click(self.process_image_sync, inputs=image_submit,
                outputs=[image_output_file, image_output_text])
            image_zip_submit_button.click(self.process_image_zip, inputs=image_zip_submit,
                outputs=[image_zip_output_file, image_zip_output_text])
        
        interface.queue(concurrency_count=self.gradio_concurrency).launch(server_name=self.host, debug=True, share=self.share, server_port=self.port)<|MERGE_RESOLUTION|>--- conflicted
+++ resolved
@@ -47,11 +47,7 @@
 )
 
 from .detection import DETECTORS, dispatch as dispatch_detection, prepare as prepare_detection
-<<<<<<< HEAD
 from .upscaling import UPSCALERS, dispatch as dispatch_upscaling, prepare as prepare_upscaling
-=======
-from .upscaling import dispatch as dispatch_upscaling, prepare as prepare_upscaling, UPSCALERS
->>>>>>> 5cec578c
 from .ocr import OCRS, dispatch as dispatch_ocr, prepare as prepare_ocr
 from .textline_merge import dispatch as dispatch_textline_merge
 from .mask_refinement import dispatch as dispatch_mask_refinement
