--- conflicted
+++ resolved
@@ -9,11 +9,8 @@
 import torch
 import time
 import logging
-<<<<<<< HEAD
 import threading
 import nest_asyncio
-=======
->>>>>>> e4380b42
 from PIL import Image
 from aiohttp import web
 from marshmallow import Schema, fields, ValidationError
@@ -252,15 +249,10 @@
         # The default text detector doesn't work very well on smaller images, might want to
         # consider adding automatic upscaling on certain kinds of small images.
         if ctx.upscale_ratio:
-<<<<<<< HEAD
             await self._report_progress('upscaling', task_id=ctx.task_id)
-            ctx.input = await self._run_upscaling(ctx)
-=======
-            await self._report_progress('upscaling')
             ctx.upscaled = await self._run_upscaling(ctx)
         else:
             ctx.upscaled = ctx.input
->>>>>>> e4380b42
 
         ctx.img_rgb, ctx.img_alpha = load_image(ctx.upscaled)
 
@@ -324,22 +316,11 @@
 
         ctx.img_rendered = await self._run_text_rendering(ctx)
 
-<<<<<<< HEAD
+        await self._report_progress('finished', True)
+        ctx.result = dump_image(ctx.img_rendered, ctx.img_alpha)
+
         if ctx.downscale:
             await self._report_progress('downscaling', task_id=ctx.task_id)
-            if ctx.img_alpha:
-                # Add alpha channel to rgb
-                ctx.img_rendered = np.concatenate([ctx.img_rendered.astype(np.uint8), np.array(ctx.img_alpha).astype(np.uint8)[..., None]], axis=2)
-            ctx.img_rendered = cv2.resize(ctx.img_rendered, ctx.input.size, interpolation=cv2.INTER_LINEAR)
-
-        await self._report_progress('finished', True, task_id=ctx.task_id)
-=======
-        await self._report_progress('finished', True)
->>>>>>> e4380b42
-        ctx.result = dump_image(ctx.img_rendered, ctx.img_alpha)
-
-        if ctx.downscale:
-            await self._report_progress('downscaling')
             ctx.result = ctx.result.resize(ctx.input.size)
 
         return ctx
