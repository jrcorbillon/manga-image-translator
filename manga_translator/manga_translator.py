import asyncio
import base64
import io
import cv2
import langid
import requests
import os
import torch
import time
import logging
<<<<<<< HEAD
import threading
import nest_asyncio
=======
import numpy as np
>>>>>>> 3212fe5e
from PIL import Image
from typing import List
from aiohttp import web
from marshmallow import Schema, fields, ValidationError

from .args import DEFAULT_ARGS
from .utils import (
    BASE_PATH,
    LANGAUGE_ORIENTATION_PRESETS,
    TextBlock,
    ModelWrapper,
    Context,
    load_image,
    dump_image,
    replace_prefix,
    visualize_textblocks,
    add_file_logger,
    remove_file_logger,
    count_valuable_text,
    rgb2hex,
    get_color_name,
    is_url,
)

from .detection import DETECTORS, dispatch as dispatch_detection, prepare as prepare_detection
from .upscaling import dispatch as dispatch_upscaling, prepare as prepare_upscaling
from .ocr import OCRS, dispatch as dispatch_ocr, prepare as prepare_ocr
from .mask_refinement import dispatch as dispatch_mask_refinement
from .inpainting import INPAINTERS, dispatch as dispatch_inpainting, prepare as prepare_inpainting
from .translators import (
    TRANSLATORS,
    VALID_LANGUAGES,
    LanguageUnsupportedException,
    TranslatorChain,
    dispatch as dispatch_translation,
    prepare as prepare_translation,
)
from .text_rendering import dispatch as dispatch_rendering, dispatch_eng_render


# Will be overwritten by __main__.py if module is being run directly (with python -m)
logger = logging.getLogger('manga_translator')

def set_main_logger(l):
    global logger
    logger = l

class TranslationInterrupt(Exception):
    """
    Can be raised from within a progress hook to prematurely terminate
    the translation
    """
    pass

class MangaTranslator():

    def __init__(self, params: dict = None):
        self._progress_hooks = []
        self._add_logger_hook()

        params = params or {}
        self.verbose = params.get('verbose', False)
        self.ignore_errors = params.get('ignore_errors', False)

        self.device = 'cuda' if params.get('use_cuda', False) else 'cpu'
        self._cuda_limited_memory = params.get('use_cuda_limited', False)
        if self._cuda_limited_memory and not self.using_cuda:
            self.device = 'cuda'
        if self.using_cuda and not torch.cuda.is_available():
            raise Exception('CUDA compatible device could not be found whilst --use-cuda args was set...')

        self.result_sub_folder = ''

    @property
    def using_cuda(self):
        return self.device.startswith('cuda')

    async def translate_path(self, path: str, dest: str = None, params: dict = None, task_id: str = None):
        """
        Translates an image or folder (recursively) specified through the path.
        """
        path = os.path.expanduser(path)
        if not os.path.exists(path):
            raise FileNotFoundError(path)
        path = os.path.abspath(path)
        dest = os.path.abspath(os.path.expanduser(dest)) if dest else ''
        params = params or {}

        # TODO: accept * in file paths

        if os.path.isfile(path):
            # Determine destination file path
            if not dest:
                # Use the same folder as the source
                p, ext = os.path.splitext(path)
                dest = f'{p}-translated.png'
            elif not os.path.basename(dest):
                p, ext = os.path.splitext(os.path.basename(path))
                # If the folders differ use the original filename from the source
                if os.path.dirname(path) != dest:
                    dest = os.path.join(dest, f'{p}.png')
                else:
                    dest = os.path.join(dest, f'{p}-translated.png')
            dest_root = os.path.dirname(dest)

            translation_dict = await self.translate(Image.open(path), params, task_id)
            result = translation_dict.result
            if result:
                os.makedirs(dest_root, exist_ok=True)
                result.save(dest)
                await self._report_progress('saved', True, task_id)

            # TODO: Add support for reading in such a file
            if translation_dict.text_output_file and translation_dict.text_regions:
                self.save_text_to_file(translation_dict, dest)

        elif os.path.isdir(path):
            # Determine destination folder path
            if path[-1] == '\\' or path[-1] == '/':
                path = path[:-1]
            dest = dest or path + '-translated'
            if os.path.exists(dest) and not os.path.isdir(dest):
                raise FileExistsError(dest)

            translated_count = 0
            for root, subdirs, files in os.walk(path):
                files.sort()
                dest_root = replace_prefix(root, path, dest)
                os.makedirs(dest_root, exist_ok=True)
                for f in files:
                    if f.lower() == '.thumb':
                        continue
                    file_path = os.path.join(root, f)
                    output_dest = replace_prefix(file_path, path, dest)
                    if os.path.exists(output_dest):
                        continue
                    img = None
                    try:
                        img = Image.open(file_path)
                    except Exception:
                        pass
                    if img:
                        logger.info(f'Processing {file_path} -> {output_dest}')
<<<<<<< HEAD
                        translation_dict = await self.translate(img, params, task_id)
                        if not translation_dict.text_regions:
                            result = img
                        else:
=======
                        translation_dict = await self.translate(img, params)
                        result = None
                        if translation_dict.result is not None:
>>>>>>> 3212fe5e
                            result = translation_dict.result
                        elif translation_dict.text_regions is not None:
                            result = img
                        if result:
                            result.save(output_dest)
<<<<<<< HEAD
                            await self._report_progress('saved', True, task_id)
                        if translation_dict.text_output_file and translation_dict.text_regions:
                            self.save_text_to_file(translation_dict, output_dest)
=======
                            await self._report_progress('saved', True)
                        
                        save_text_to_file = translation_dict.save_text or translation_dict.save_text_file or translation_dict.prep_manual
                        if save_text_to_file:
                            if translation_dict.prep_manual:
                                # Save original image next to translated
                                p, ext = os.path.splitext(f)
                                img_filename = p + '-orig' + ext
                                img_path = os.path.join(dest_root, img_filename)
                                img.save(img_path)
                            if translation_dict.text_regions:
                                self.save_text_to_file(translation_dict, output_dest)
>>>>>>> 3212fe5e
                        translated_count += 1
            if translated_count == 0:
                logger.info(f'No untranslated files found')
            else:
                logger.info(f'Done. Translated {translated_count} image{"" if translated_count == 1 else "s"}')

    async def translate(self, image: Image.Image, params: dict = None, task_id: str = None) -> Context:
        """
        Translates a PIL image from a manga. Returns dict with result and intermediates of translation.

        ```py
        translation_dict = await translator.translate(image)
        result = translation_dict.result
        ```
        """
        # TODO: Take list of images to speed up batch processing

        # Turn dict to context to make values also accessible through params.<property>
        params = params or {}
        params['task_id'] = task_id
        ctx = Context(**params)
        self._preprocess_params(ctx)

        if ctx.chatgpt_prompt_file:
            from .translators import chatgpt
            with open(ctx.chatgpt_prompt_file, 'r') as f:
                chatgpt.PROMPT_OVERWRITE = f.read()
        if ctx.chatgpt_temperature:
            from .translators import chatgpt
            chatgpt.TEMPERATURE_OVERWRITE = ctx.chatgpt_temperature
        if ctx.model_dir:
            ModelWrapper._MODEL_DIR = ctx.model_dir

        ctx.input = image
        ctx.result = None

        attempts = 0
        while ctx.retries == -1 or attempts < ctx.retries + 1:
            if attempts > 0:
                logger.info(f'Retrying translation! Attempt {attempts}'
                            + (f' of {ctx.retries}' if ctx.retries != -1 else ''))
            try:
                # preload and download models (not strictly necessary, remove to lazy load)
                logger.info('Loading models')
                if ctx.upscale_ratio:
                    await prepare_upscaling(ctx.upscaler)
                await prepare_detection(ctx.detector)
                await prepare_ocr(ctx.ocr, self.device)
                await prepare_inpainting(ctx.inpainter, self.device)
                await prepare_translation(ctx.translator)

                # translate
                return await self._translate(ctx)
            except TranslationInterrupt:
                break
            except Exception as e:
                if isinstance(e, LanguageUnsupportedException):
                    await self._report_progress('error-lang', True, ctx.task_id)
                else:
<<<<<<< HEAD
                    await self._report_progress('error', True, ctx.task_id)
                if not self.ignore_errors and not (ctx.retries == -1 or attempts < ctx.retries + 1):
=======
                    await self._report_progress('error', True)
                if not self.ignore_errors and not (ctx.retries == -1 or attempts < ctx.retries):
>>>>>>> 3212fe5e
                    raise
                else:
                    logger.error(f'{e.__class__.__name__}: {e}',
                                 exc_info=e if self.verbose else None)
            attempts += 1
        return ctx

    def _preprocess_params(self, ctx: Context):
        # params auto completion
        for arg in DEFAULT_ARGS:
            ctx.setdefault(arg, DEFAULT_ARGS[arg])

        if 'direction' not in ctx:
            if ctx.force_horizontal:
                ctx.direction = 'h'
            elif ctx.force_vertical:
                ctx.direction = 'v'
            else:
                ctx.direction = 'auto'
        if 'alignment' not in ctx:
            if ctx.align_left:
                ctx.alignment = 'left'
            elif ctx.align_center:
                ctx.alignment = 'center'
            elif ctx.align_right:
                ctx.alignment = 'right'
            else:
                ctx.alignment = 'auto'
        if ctx.prep_manual:
            ctx.renderer = 'none'
        ctx.setdefault('renderer', 'manga2eng' if ctx.manga2eng else 'default')
        if ctx.selective_translation is not None:
            ctx.selective_translation.target_lang = ctx.target_lang
            ctx.translator = ctx.selective_translation
        elif ctx.translator_chain is not None:
            ctx.target_lang = ctx.translator_chain.langs[-1]
            ctx.translator = ctx.translator_chain
        else:
            ctx.translator = TranslatorChain(f'{ctx.translator}:{ctx.target_lang}')

    async def _translate(self, ctx: Context) -> Context:

        # The default text detector doesn't work very well on smaller images, might want to
        # consider adding automatic upscaling on certain kinds of small images.
        if ctx.upscale_ratio:
            await self._report_progress('upscaling', task_id=ctx.task_id)
            ctx.upscaled = await self._run_upscaling(ctx)
        else:
            ctx.upscaled = ctx.input

        ctx.img_rgb, ctx.img_alpha = load_image(ctx.upscaled)

        await self._report_progress('detection', task_id=ctx.task_id)
        ctx.text_regions, ctx.mask_raw, ctx.mask = await self._run_detection(ctx)
        if self.verbose:
            cv2.imwrite(self._result_path('mask_raw.png', ctx.task_id), ctx.mask_raw)
            bboxes = visualize_textblocks(cv2.cvtColor(ctx.img_rgb, cv2.COLOR_BGR2RGB), ctx.text_regions)
            cv2.imwrite(self._result_path('bboxes.png', ctx.task_id), bboxes)

        if not ctx.text_regions:
            await self._report_progress('skip-no-regions', True, task_id=ctx.task_id)
            return ctx

        await self._report_progress('ocr', task_id=ctx.task_id)
        ctx.text_regions = await self._run_ocr(ctx)
        if not ctx.text_regions:
            await self._report_progress('skip-no-text', True, task_id=ctx.task_id)
            return ctx

        # Delayed mask refinement to take advantage of the region filtering done by ocr
        if ctx.mask is None:
            await self._report_progress('mask-generation', task_id=ctx.task_id)
            ctx.mask = await self._run_mask_refinement(ctx)

        if self.verbose:
            inpaint_input_img = await dispatch_inpainting('none', ctx.img_rgb, ctx.mask, ctx.inpainting_size, self.using_cuda, self.verbose)
            cv2.imwrite(self._result_path('inpaint_input.png', ctx.task_id), cv2.cvtColor(inpaint_input_img, cv2.COLOR_RGB2BGR))
            cv2.imwrite(self._result_path('mask_final.png', ctx.task_id), ctx.mask)

        await self._report_progress('inpainting', task_id=ctx.task_id)
        ctx.img_inpainted = await self._run_inpainting(ctx)

        if self.verbose:
<<<<<<< HEAD
            cv2.imwrite(self._result_path('inpainted.png', task_id=ctx.task_id), cv2.cvtColor(ctx.img_inpainted, cv2.COLOR_RGB2BGR))
        if ctx.run_until == 'inpainting':
            return ctx
=======
            cv2.imwrite(self._result_path('inpainted.png'), cv2.cvtColor(ctx.img_inpainted, cv2.COLOR_RGB2BGR))
>>>>>>> 3212fe5e

        await self._report_progress('translating', task_id=ctx.task_id)
        translated_sentences = await self._run_text_translation(ctx)

        if not translated_sentences:
            await self._report_progress('error-translating', True, task_id=ctx.task_id)
            return ctx

<<<<<<< HEAD
        await self._report_progress('rendering', task_id=ctx.task_id)
=======
>>>>>>> 3212fe5e
        for region, translation in zip(ctx.text_regions, translated_sentences):
            if ctx.uppercase:
                translation = translation.upper()
            elif ctx.lowercase:
                translation = translation.upper()
            region.translation = translation
            region.target_lang = ctx.target_lang
            region._alignment = ctx.alignment
            region._direction = ctx.direction

        await self._report_progress('rendering')
        ctx.img_rendered = await self._run_text_rendering(ctx)

        await self._report_progress('finished', True)
        ctx.result = dump_image(ctx.img_rendered, ctx.img_alpha)

<<<<<<< HEAD
        if ctx.downscale:
            await self._report_progress('downscaling', task_id=ctx.task_id)
=======
        if ctx.revert_upscaling:
            await self._report_progress('downscaling')
>>>>>>> 3212fe5e
            ctx.result = ctx.result.resize(ctx.input.size)

        return ctx

    def _result_path(self, path: str, task_id: str = None) -> str:
        return os.path.join(BASE_PATH, 'result', task_id if task_id is not None else self.result_sub_folder, path)

    def add_progress_hook(self, ph):
        self._progress_hooks.append(ph)

    async def _report_progress(self, state: str, finished: bool = False, task_id: str = None):
        for ph in self._progress_hooks:
            await ph(state, finished, task_id)

    def _add_logger_hook(self):
        LOG_MESSAGES = {
            'upscaling':            'Running upscaling',
            'detection':            'Running text detection',
            'ocr':                  'Running ocr',
            'mask-generation':      'Running mask refinement',
            'translating':          'Running text translation',
            'rendering':            'Running rendering',
            'downscaling':          'Running downscaling',
            'saved':                'Saving results', # TODO: Pass ctx to logger hook and add save destination
        }
        LOG_MESSAGES_SKIP = {
            'skip-no-regions':      'No text regions! - Skipping',
            'skip-no-text':         'No text regions with text! - Skipping',
        }
        LOG_MESSAGES_ERROR = {
            'error-translating':    'Text translator returned empty queries',
            # 'error-lang':           'Target language not supported by chosen translator',
        }

        async def ph(state, finished, task_id):
            if state in LOG_MESSAGES:
                logger.info(LOG_MESSAGES[state])
            elif state in LOG_MESSAGES_SKIP:
                logger.warn(LOG_MESSAGES_SKIP[state])
            elif state in LOG_MESSAGES_ERROR:
                logger.error(LOG_MESSAGES_ERROR[state])

        self.add_progress_hook(ph)

    def save_text_to_file(self, ctx: Context, image_path: str):
        cached_colors = []

        def identify_colors(fg_rgb: List[int]):
            idx = 0
            for rgb, _ in cached_colors:
                # If similar color already saved
                if abs(rgb[0] - fg_rgb[0]) + abs(rgb[1] - fg_rgb[1]) + abs(rgb[2] - fg_rgb[2]) < 50:
                    break
                else:
                    idx += 1
            else:
                cached_colors.append((fg_rgb, get_color_name(fg_rgb)))
            return idx + 1, cached_colors[idx][1]

        s = f'\n[{image_path}]\n'
        for i, region in enumerate(ctx.text_regions):
            fore, back = region.get_font_colors()
            color_id, color_name = identify_colors(fore)

            s += f'\n-- {i+1} --\n'
            s += f'color: #{color_id}: {color_name} (fg, bg: {rgb2hex(*fore)} {rgb2hex(*back)})\n'
            s += f'text:  {region.get_text()}\n'
            s += f'trans: {region.translation}'
        s += '\n\n'

        text_output_file = ctx.text_output_file
        if not text_output_file:
            text_output_file = os.path.join(os.path.dirname(image_path), '_translations.txt')

        with open(text_output_file, 'a', encoding='utf-8') as f:
            f.write(s)

    async def _run_upscaling(self, ctx: Context):
        return (await dispatch_upscaling(ctx.upscaler, [ctx.input], ctx.upscale_ratio, self.device))[0]

    async def _run_detection(self, ctx: Context):
        return await dispatch_detection(ctx.detector, ctx.img_rgb, ctx.detection_size, ctx.text_threshold, ctx.box_threshold,
                                        ctx.unclip_ratio, ctx.det_invert, ctx.det_gamma_correct, ctx.det_rotate, ctx.det_auto_rotate,
                                        self.device, self.verbose)

    async def _run_ocr(self, ctx: Context):
        text_regions = await dispatch_ocr(ctx.ocr, ctx.img_rgb, ctx.text_regions, self.device, self.verbose)
        text_regions = self._filter_regions_by_text(text_regions)
        return text_regions

    def _filter_regions_by_text(self, text_regions: List[TextBlock]):
        new_text_regions = []
        for region in text_regions:
            if not region.get_text().isnumeric() \
                and count_valuable_text(region.get_text()) > 1 \
                and not is_url(region.get_text()):
                new_text_regions.append(region)
        return new_text_regions

    async def _run_mask_refinement(self, ctx: Context):
        return await dispatch_mask_refinement(ctx.text_regions, ctx.img_rgb, ctx.mask_raw, 'fit_text', self.verbose)

    async def _run_inpainting(self, ctx: Context):
        return await dispatch_inpainting(ctx.inpainter, ctx.img_rgb, ctx.mask, ctx.inpainting_size, self.using_cuda, self.verbose)

    async def _run_text_translation(self, ctx: Context):
        return await dispatch_translation(ctx.translator, [region.get_text() for region in ctx.text_regions], ctx.use_mtpe,
                                          'cpu' if self._cuda_limited_memory else self.device)

    async def _run_text_rendering(self, ctx: Context):
        if ctx.renderer == 'none':
            output = ctx.img_inpainted
        # manga2eng currently only supports horizontal rendering
        elif ctx.renderer == 'manga2eng' and ctx.text_regions and LANGAUGE_ORIENTATION_PRESETS.get(ctx.text_regions[0].target_lang) == 'h':
            output = await dispatch_eng_render(ctx.img_inpainted, ctx.img_rgb, ctx.text_regions, ctx.font_path)
        else:
            output = await dispatch_rendering(ctx.img_inpainted, ctx.text_regions, ctx.font_path, ctx.font_size, ctx.font_size_offset,
                                              ctx.font_size_minimum, ctx.render_mask)
        return output


class MangaTranslatorWeb(MangaTranslator):
    """
    Translator client that executes tasks on behalf of the webserver in web_main.py.
    """
    def __init__(self, params: dict = None):
        super().__init__(params)
        self.host = params.get('host', '127.0.0.1')
        self.port = str(params.get('port', 5003))
        self.nonce = params.get('nonce', '')
        self.ignore_errors = params.get('ignore_errors', True)
        self._task_id = None
        self._params = None

    async def listen(self, translation_params: dict = None):
        """
        Listens for translation tasks from web server.
        """
        logger.info('Waiting for translation tasks')

        async def sync_state(state: str, finished: bool, task_id: str = None):
            # wait for translation to be saved first (bad solution?)
            finished = finished and not state == 'finished'
            while True:
                try:
                    data = {
                        'task_id': task_id,
                        'nonce': self.nonce,
                        'state': state,
                        'finished': finished,
                    }
                    requests.post(f'http://{self.host}:{self.port}/task-update-internal', json=data, timeout=20)
                    break
                except Exception:
                    # if translation is finished server has to know
                    if finished:
                        continue
                    else:
                        break
        self.add_progress_hook(sync_state)
        
        self.get_task_thread(translation_params)

    def task_thread(self, task_id, params, translation_params):
        logger.info(f'Processing task {task_id}')
        if translation_params is not None:
            # Combine default params with params chosen by webserver
            for p, default_value in translation_params.items():
                current_value = params.get(p)
                params[p] = current_value if current_value is not None else default_value
        if self.verbose:
            # Write log file
            log_file = self._result_path('log.txt')
            add_file_logger(log_file)

        asyncio.run(self.translate_path(self._result_path('input.png', task_id), self._result_path('final.png', task_id), params=params, task_id=task_id))

        if self.verbose:
            remove_file_logger(log_file)
        
        return

    def get_task_thread(self, translation_params):
        while True:
            logger.info('Getting task')
            task_id, params = self._get_task()
            if params and 'exit' in params:
                break
            if not (task_id and params):
                time.sleep(1)
                continue

<<<<<<< HEAD
            t = threading.Thread(target=self.task_thread, args=(task_id, params, translation_params))
            t.start()
        


=======
            self.result_sub_folder = self._task_id
            logger.info(f'Processing task {self._task_id}')
            if translation_params is not None:
                # Combine default params with params chosen by webserver
                for p, default_value in translation_params.items():
                    current_value = self._params.get(p)
                    self._params[p] = current_value if current_value is not None else default_value
            if self.verbose:
                # Write log file
                log_file = self._result_path('log.txt')
                add_file_logger(log_file)

            await self.translate_path(self._result_path('input.png'), self._result_path('final.png'), params=self._params)
            print()

            if self.verbose:
                remove_file_logger(log_file)
            self._task_id = None
            self._params = None
            self.result_sub_folder = ''
>>>>>>> 3212fe5e

    def _get_task(self):
        try:
            rjson = requests.get(f'http://{self.host}:{self.port}/task-internal?nonce={self.nonce}', timeout=3600).json()
            return rjson.get('task_id'), rjson.get('data')
        except Exception:
            return None, None

    async def _run_ocr(self, ctx: Context):
        regions = await super()._run_ocr(ctx)
        if ctx.get('manual', False):
            requests.post(f'http://{self.host}:{self.port}/request-translation-internal', json={
                'task_id': ctx.task_id,
                'nonce': self.nonce,
                'texts': [r.get_text() for r in regions],
            }, timeout=20)
        return regions

    async def _run_text_translation(self, ctx: Context):
        if ctx.get('manual', False):
            requests.post(f'http://{self.host}:{self.port}/request-translation-internal', json={
                'task_id': ctx.task_id,
                'nonce': self.nonce,
                'texts': [r.get_text() for r in ctx.text_regions]
            }, timeout=20)

            # wait for at most 1 hour for manual translation
            wait_until = time.time() + 3600
            while time.time() < wait_until:
                ret = requests.post(f'http://{self.host}:{self.port}/get-translation-result-internal', json={
                    'task_id': ctx.task_id,
                    'nonce': self.nonce
                }, timeout=20).json()
                if 'result' in ret:
                    translated = ret['result']
                    if isinstance(translated, str):
                        if translated == 'error':
                            return None
                    for blk, tr in zip(ctx.text_regions, translated):
                        blk.translation = tr
                        blk.target_lang = ctx.translator.langs[-1]
                    return translated
                await asyncio.sleep(0.1)
        else:
            return await super()._run_text_translation(ctx)


class MangaTranslatorWS(MangaTranslator):

    def __init__(self, params: dict = None):
        super().__init__(params)
        self.url = params.get('ws_url')
        self.secret = params.get('ws_secret', os.getenv('WS_SECRET', ''))
        self.ignore_errors = params.get('ignore_errors', True)
        self._task_id = None

    async def listen(self, translation_params: dict = None):
        import io
        import shutil
        import websockets

        from .server import ws_pb2

        async def sync_state(state, finished):
            msg = ws_pb2.WebSocketMessage()
            msg.status.id = self._task_id
            msg.status.status = state
            await websocket.send(msg.SerializeToString())

        self.add_progress_hook(sync_state)

        async for websocket in websockets.connect(self.url, extra_headers={'x-secret': self.secret}, max_size=100_000_000):
            try:
                logger.info('Connected to websocket server')

                async for raw in websocket:
                    msg = ws_pb2.WebSocketMessage()
                    msg.ParseFromString(raw)
                    if msg.WhichOneof('message') == 'new_task':
                        task = msg.new_task
                        self._task_id = task.id

                        if self.verbose:
                            shutil.rmtree(f'result/{self._task_id}', ignore_errors=True)
                            os.makedirs(f'result/{self._task_id}', exist_ok=True)

                        params = {
                            'target_language': task.target_language,
                            'detector': task.detector,
                            'direction': task.direction,
                            'translator': task.translator,
                            'size': task.size,
                        }

                        logger.info(f'-- Processing task {self._task_id}')
                        if translation_params:
                            for p, default_value in translation_params.items():
                                current_value = params.get(p)
                                params[p] = current_value if current_value is not None else default_value
                        image = Image.open(io.BytesIO(task.source_image))
                        translation_dict = await self.translate(image, params)
                        output = translation_dict.result
                        if output is None:
                            output = Image.fromarray(np.zeros((output.height, output.width, 4), dtype=np.uint8))

                        img = io.BytesIO()
                        output.save(img, format='PNG')
                        if self.verbose:
                            output.save(self._result_path('ws_final.png'))

                        img_bytes = img.getvalue()

                        result = ws_pb2.WebSocketMessage()
                        result.finish_task.id = self._task_id
                        result.finish_task.translation_mask = img_bytes
                        await websocket.send(result.SerializeToString())

                        logger.info('Waiting for translation tasks')
                        self._task_id = None

            except Exception as e:
                logger.error(f'{e.__class__.__name__}: {e}', exc_info=e if self.verbose else None)

    async def _run_text_rendering(self, ctx: Context):
        render_mask = np.copy(ctx.mask)
        render_mask[render_mask < 127] = 0
        render_mask[render_mask >= 127] = 1
        render_mask = render_mask[:, :, None]

        output = await super()._run_text_rendering(ctx)
        render_mask[np.sum(ctx.img_rgb != output, axis=2) > 0] = 1
        ctx.render_mask = render_mask
        if self.verbose:
            cv2.imwrite(self._result_path('ws_render_in.png'), cv2.cvtColor(ctx.img_rgb, cv2.COLOR_RGB2BGR))
            cv2.imwrite(self._result_path('ws_render_out.png'), cv2.cvtColor(output, cv2.COLOR_RGB2BGR))
            cv2.imwrite(self._result_path('ws_mask.png'), render_mask * 255)

        # only keep sections in mask
        if self.verbose:
            cv2.imwrite(self._result_path('ws_inmask.png'), cv2.cvtColor(ctx.img_rgb, cv2.COLOR_RGB2BGRA) * render_mask)
        output = cv2.cvtColor(output, cv2.COLOR_RGB2RGBA) * render_mask
        if self.verbose:
            cv2.imwrite(self._result_path('ws_output.png', task_id=ctx.task_id), cv2.cvtColor(output, cv2.COLOR_RGBA2BGRA) * render_mask)

        return output

class MangaTranslatorAPI(MangaTranslator):
    def __init__(self, params: dict = None):
        import nest_asyncio
        nest_asyncio.apply()
        super().__init__(params)
        self.host = params.get('host', '127.0.0.1')
        self.port = params.get('port', '5003')
        self.log_web = params.get('log_web', False)
        self.ignore_errors = params.get('ignore_errors', True)
        self._task_id = None
        self._params = None
        self.params = params

    async def get_file(self, image, base64Images, url) -> Image:
        if image is not None:
            content = image.file.read()
        elif base64Images is not None:
            base64Images = base64Images
            if base64Images.__contains__('base64,'):
                base64Images = base64Images.split('base64,')[1]
            content = base64.b64decode(base64Images)
        elif url is not None:
            from aiohttp import ClientSession
            async with ClientSession() as session:
                async with session.get(url) as resp:
                    if resp.status == 200:
                        content = await resp.read()
                    else:
                        return web.json_response({'status': 'error'})
        else:
            raise ValidationError("donest exist")
        img = Image.open(io.BytesIO(content))

        img.verify()
        img = Image.open(io.BytesIO(content))
        if img.width * img.height > 8000**2:
            raise ValidationError("to large")
        return img

    async def listen(self, translation_params: dict = None):
        self.params = translation_params
        app = web.Application(client_max_size=1024 * 1024 * 50)
        routes = web.RouteTableDef()
        run_until_state = ''

        def ph(state, finished):
            if run_until_state and run_until_state == state and not finished:
                raise TranslationInterrupt()

        @routes.post("/get_text")
        async def text_api(req):
            run_until_state = 'ocr'
            return await self.err_handling(self.texts_exec, req, self.format_translate)

        @routes.post("/translate")
        async def translate_api(req):
            run_until_state = 'translating'
            return await self.err_handling(self.translate_exec, req, self.format_translate)

        @routes.post("/inpaint_translate")
        async def inpaint_translate_api(req):
            run_until_state = 'inpainting'
            return await self.err_handling(self.inpaint_translate_exec, req, self.format_translate)

        #@routes.post("/file")
        async def file_api(req):
            #TODO: return file
            return await self.err_handling(self.file_exec, req, None)

        app.add_routes(routes)
        web.run_app(app, host=self.host, port=self.port)

    async def texts_exec(self, translation_params, img):
        return await self.translate(img, translation_params)

    async def translate_exec(self, translation_params, img):
        return await self.translate(img, translation_params)

    async def inpaint_translate_exec(self, translation_params, img):
        return await self.translate(img, translation_params)

    async def file_exec(self, translation_params, img):
        return await self.translate(img, translation_params)

    async def err_handling(self, func, req, format):
        try:
            if req.content_type == 'application/json' or req.content_type == 'multipart/form-data':
                if req.content_type == 'application/json':
                    d = await req.json()
                else:
                    d = await req.post()
                schema = self.PostSchema()
                data = schema.load(d)
                if data.get('image') is None and data.get('base64Images') is None and data.get('url') is None:
                    return web.json_response({'error': "Missing input", 'status': 422})
                fil = await self.get_file(data.get('image'), data.get('base64Images'), data.get('url'))
                if 'image' in data:
                    del data['image']
                if 'base64Images' in data:
                    del data['base64Images']
                if 'url' in data:
                    del data['url']
                loaded_data = await func(dict(self.params, **data), fil)
                return format(loaded_data)
            else:
                return web.json_response({'error': "Wrong content type: " + req.content_type, 'status': 415},
                                         status=415)
        except ValueError:
            return web.json_response({'error': "Wrong input type", 'status': 422}, status=422)

        except ValidationError as e:
            print(e)
            return web.json_response({'error': "Input invalid", 'status': 422}, status=422)


    def format_translate(self, ctx: Context):
        text_regions = ctx.text_regions
        inpaint = ctx.img_inpainted
        results = []
        for i, blk in enumerate(text_regions):
            minX, minY, maxX, maxY = blk.xyxy
            text = text_regions[i].get_text()
            trans = text_regions[i].translation
            overlay = inpaint[minY:maxY, minX:maxX]
            retval, buffer = cv2.imencode('.jpg', overlay)
            jpg_as_text = base64.b64encode(buffer)
            color1, color2 = text_regions[i].get_font_colors()
            background = jpg_as_text.decode("utf-8")
            results.append({
                'originalText': text,
                'minX': int(minX),
                'minY': int(minY),
                'maxX': int(maxX),
                'maxY': int(maxY),
                'language': langid.classify(text)[0],
                'translatedText': trans,
                'textColor': {
                    'fg': color1.tolist(),
                    'bg': color2.tolist()
                },
                'background': "data:image/jpg;base64," + background
            })
        return web.json_response({'images': [results]})

    class PostSchema(Schema):
        size = fields.Str(required=False, validate=lambda a: a.upper() not in ['S', 'M', 'L', 'X'])
        translator = fields.Str(required=False,
                                validate=lambda a: a.lower() not in TRANSLATORS)
        target_language = fields.Str(required=False,
                                     validate=lambda a: a.upper() not in VALID_LANGUAGES)
        detector = fields.Str(required=False, validate=lambda a: a.lower() not in DETECTORS)
        direction = fields.Str(required=False,
                               validate=lambda a: a.lower() not in set(['auto', 'h', 'v']))
        inpainter = fields.Str(required=False,
                               validate=lambda a: a.lower() not in INPAINTERS)
        ocr = fields.Str(required=False, validate=lambda a: a.lower() not in OCRS)
        upscale_ratio = fields.Integer(required=False)
        text_threshold = fields.Float(required=False)
        box_threshold = fields.Float(required=False)
        unclip_ratio = fields.Float(required=False)
        inpainting_size = fields.Integer(required=False)
        font_size_offset = fields.Integer(required=False)
        text_mag_ratio = fields.Integer(required=False)
        det_rearrange_max_batches = fields.Integer(required=False)
        manga2eng = fields.Boolean(required=False)
        base64Images = fields.Raw(required=False)
        image = fields.Raw(required=False)
        url = fields.Raw(required=False)
        fingerprint = fields.Raw(required=False)
        clientUuid = fields.Raw(required=False)<|MERGE_RESOLUTION|>--- conflicted
+++ resolved
@@ -8,12 +8,9 @@
 import torch
 import time
 import logging
-<<<<<<< HEAD
+import numpy as np
 import threading
 import nest_asyncio
-=======
-import numpy as np
->>>>>>> 3212fe5e
 from PIL import Image
 from typing import List
 from aiohttp import web
@@ -157,27 +154,15 @@
                         pass
                     if img:
                         logger.info(f'Processing {file_path} -> {output_dest}')
-<<<<<<< HEAD
                         translation_dict = await self.translate(img, params, task_id)
-                        if not translation_dict.text_regions:
-                            result = img
-                        else:
-=======
-                        translation_dict = await self.translate(img, params)
                         result = None
                         if translation_dict.result is not None:
->>>>>>> 3212fe5e
                             result = translation_dict.result
                         elif translation_dict.text_regions is not None:
                             result = img
                         if result:
                             result.save(output_dest)
-<<<<<<< HEAD
                             await self._report_progress('saved', True, task_id)
-                        if translation_dict.text_output_file and translation_dict.text_regions:
-                            self.save_text_to_file(translation_dict, output_dest)
-=======
-                            await self._report_progress('saved', True)
                         
                         save_text_to_file = translation_dict.save_text or translation_dict.save_text_file or translation_dict.prep_manual
                         if save_text_to_file:
@@ -189,7 +174,6 @@
                                 img.save(img_path)
                             if translation_dict.text_regions:
                                 self.save_text_to_file(translation_dict, output_dest)
->>>>>>> 3212fe5e
                         translated_count += 1
             if translated_count == 0:
                 logger.info(f'No untranslated files found')
@@ -249,13 +233,8 @@
                 if isinstance(e, LanguageUnsupportedException):
                     await self._report_progress('error-lang', True, ctx.task_id)
                 else:
-<<<<<<< HEAD
                     await self._report_progress('error', True, ctx.task_id)
-                if not self.ignore_errors and not (ctx.retries == -1 or attempts < ctx.retries + 1):
-=======
-                    await self._report_progress('error', True)
                 if not self.ignore_errors and not (ctx.retries == -1 or attempts < ctx.retries):
->>>>>>> 3212fe5e
                     raise
                 else:
                     logger.error(f'{e.__class__.__name__}: {e}',
@@ -339,13 +318,7 @@
         ctx.img_inpainted = await self._run_inpainting(ctx)
 
         if self.verbose:
-<<<<<<< HEAD
             cv2.imwrite(self._result_path('inpainted.png', task_id=ctx.task_id), cv2.cvtColor(ctx.img_inpainted, cv2.COLOR_RGB2BGR))
-        if ctx.run_until == 'inpainting':
-            return ctx
-=======
-            cv2.imwrite(self._result_path('inpainted.png'), cv2.cvtColor(ctx.img_inpainted, cv2.COLOR_RGB2BGR))
->>>>>>> 3212fe5e
 
         await self._report_progress('translating', task_id=ctx.task_id)
         translated_sentences = await self._run_text_translation(ctx)
@@ -354,10 +327,6 @@
             await self._report_progress('error-translating', True, task_id=ctx.task_id)
             return ctx
 
-<<<<<<< HEAD
-        await self._report_progress('rendering', task_id=ctx.task_id)
-=======
->>>>>>> 3212fe5e
         for region, translation in zip(ctx.text_regions, translated_sentences):
             if ctx.uppercase:
                 translation = translation.upper()
@@ -368,19 +337,14 @@
             region._alignment = ctx.alignment
             region._direction = ctx.direction
 
-        await self._report_progress('rendering')
+        await self._report_progress('rendering', task_id=ctx.task_id)
         ctx.img_rendered = await self._run_text_rendering(ctx)
 
-        await self._report_progress('finished', True)
+        await self._report_progress('finished', True, task_id=ctx.task_id)
         ctx.result = dump_image(ctx.img_rendered, ctx.img_alpha)
 
-<<<<<<< HEAD
-        if ctx.downscale:
+        if ctx.revert_upscaling:
             await self._report_progress('downscaling', task_id=ctx.task_id)
-=======
-        if ctx.revert_upscaling:
-            await self._report_progress('downscaling')
->>>>>>> 3212fe5e
             ctx.result = ctx.result.resize(ctx.input.size)
 
         return ctx
@@ -573,34 +537,11 @@
                 time.sleep(1)
                 continue
 
-<<<<<<< HEAD
             t = threading.Thread(target=self.task_thread, args=(task_id, params, translation_params))
             t.start()
         
 
 
-=======
-            self.result_sub_folder = self._task_id
-            logger.info(f'Processing task {self._task_id}')
-            if translation_params is not None:
-                # Combine default params with params chosen by webserver
-                for p, default_value in translation_params.items():
-                    current_value = self._params.get(p)
-                    self._params[p] = current_value if current_value is not None else default_value
-            if self.verbose:
-                # Write log file
-                log_file = self._result_path('log.txt')
-                add_file_logger(log_file)
-
-            await self.translate_path(self._result_path('input.png'), self._result_path('final.png'), params=self._params)
-            print()
-
-            if self.verbose:
-                remove_file_logger(log_file)
-            self._task_id = None
-            self._params = None
-            self.result_sub_folder = ''
->>>>>>> 3212fe5e
 
     def _get_task(self):
         try:
